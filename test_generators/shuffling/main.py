--- conflicted
+++ resolved
@@ -10,11 +10,7 @@
 def shuffling_case(seed, count):
     yield 'seed', '0x' + seed.hex()
     yield 'count', count
-<<<<<<< HEAD
-    yield 'shuffled', [spec.compute_shuffled_index(i, count, seed) for i in range(count)]
-=======
-    yield 'shuffled', [int(spec.shuffled_index(i, count, seed)) for i in range(count)]
->>>>>>> 3d2eaa22
+    yield 'shuffled', [int(spec.compute_shuffled_index(i, count, seed)) for i in range(count)]
 
 
 @to_tuple

--- conflicted
+++ resolved
@@ -47,13 +47,9 @@
 @only_with_bls(alt_return=STUB_SIGNATURE)
 def bls_sign(message_hash, privkey, domain):
     return bls.sign(message_hash=message_hash, privkey=privkey,
-<<<<<<< HEAD
-                    domain=int.from_bytes(domain, byteorder='little'))
+                    domain=domain)
 
 
 @only_with_bls(alt_return=STUB_COORDINATES)
 def bls_signature_to_G2(signature):
-    return bls.api.signature_to_G2(signature)
-=======
-                    domain=domain)
->>>>>>> 9cbc04be
+    return bls.api.signature_to_G2(signature)
from ..merkle_minimal import merkleize_chunks, hash
from .ssz_typing import *

# SSZ Serialization
# -----------------------------

BYTES_PER_LENGTH_OFFSET = 4


def is_basic_type(typ):
    return is_uint_type(typ) or is_bool_type(typ)


def serialize_basic(value, typ):
    if is_uint_type(typ):
        return value.to_bytes(uint_byte_size(typ), 'little')
    if is_bool_type(typ):
        if value:
            return b'\x01'
        else:
            return b'\x00'


def is_fixed_size(typ):
    if is_basic_type(typ):
        return True
    elif is_list_kind(typ):
        return False
    elif is_vector_kind(typ):
        return is_fixed_size(read_vector_elem_type(typ))
    elif is_container_type(typ):
        return all(is_fixed_size(t) for t in typ.get_field_types())
    else:
        raise Exception("Type not supported: {}".format(typ))


@infer_input_type
def serialize(obj, typ=None):
    if is_basic_type(typ):
        return serialize_basic(obj, typ)
    elif is_list_kind(typ) or is_vector_kind(typ):
        return encode_series(obj, [read_elem_type(typ)]*len(obj))
    elif is_container_type(typ):
        return encode_series(obj.get_field_values(), typ.get_field_types())
    else:
        raise Exception("Type not supported: {}".format(typ))


def encode_series(values, types):
    # bytes and bytesN are already in the right format.
    if isinstance(values, bytes):
        return values

    # Recursively serialize
    parts = [(is_fixed_size(types[i]), serialize(values[i], types[i])) for i in range(len(values))]

    # Compute and check lengths
    fixed_lengths = [len(serialized) if constant_size else BYTES_PER_LENGTH_OFFSET
                     for (constant_size, serialized) in parts]
    variable_lengths = [len(serialized) if not constant_size else 0
                        for (constant_size, serialized) in parts]

    # Check if integer is not out of bounds (Python)
    assert sum(fixed_lengths + variable_lengths) < 2 ** (BYTES_PER_LENGTH_OFFSET * 8)

    # Interleave offsets of variable-size parts with fixed-size parts.
    # Avoid quadratic complexity in calculation of offsets.
    offset = sum(fixed_lengths)
    variable_parts = []
    fixed_parts = []
    for (constant_size, serialized) in parts:
        if constant_size:
            fixed_parts.append(serialized)
        else:
            fixed_parts.append(offset.to_bytes(BYTES_PER_LENGTH_OFFSET, 'little'))
            variable_parts.append(serialized)
            offset += len(serialized)

    # Return the concatenation of the fixed-size parts (offsets interleaved) with the variable-size parts
    return b''.join(fixed_parts + variable_parts)


# SSZ Hash-tree-root
# -----------------------------


def pack(values, subtype):
    if isinstance(values, bytes):
        return values
    return b''.join([serialize_basic(value, subtype) for value in values])


def chunkify(bytez):
    bytez += b'\x00' * (-len(bytez) % 32)
    return [bytez[i:i + 32] for i in range(0, len(bytez), 32)]


def mix_in_length(root, length):
    return hash(root + length.to_bytes(32, 'little'))


@infer_input_type
def hash_tree_root(obj, typ=None):
    if is_basic_type(typ):
        return merkleize_chunks(chunkify(serialize_basic(obj, typ)))
    elif is_list_kind(typ) or is_vector_kind(typ):
        subtype = read_elem_type(typ)
        if is_basic_type(subtype):
            leaves = chunkify(pack(obj, subtype))
        else:
            leaves = [hash_tree_root(elem, subtype) for elem in obj]
        leaf_root = merkleize_chunks(leaves)
        return mix_in_length(leaf_root, len(obj)) if is_list_kind(typ) else leaf_root
    elif is_container_type(typ):
        leaves = [hash_tree_root(field_value, field_typ) for field_value, field_typ in obj.get_typed_values()]
        return merkleize_chunks(chunkify(b''.join(leaves)))
    else:
        raise Exception("Type not supported: obj {} type {}".format(obj, typ))


@infer_input_type
<<<<<<< HEAD
def signing_root(obj, typ=None):
    assert is_container_typ(typ)
    leaves = [hash_tree_root(elem, subtyp) for elem, subtyp in obj.get_fields()[:-1]]
=======
def signing_root(obj, typ):
    assert is_container_type(typ)
    # ignore last field
    leaves = [hash_tree_root(field_value, field_typ) for field_value, field_typ in obj.get_typed_values()[:-1]]
>>>>>>> f0ceefc3
    return merkleize_chunks(chunkify(b''.join(leaves)))
<|MERGE_RESOLUTION|>--- conflicted
+++ resolved
@@ -119,14 +119,8 @@
 
 
 @infer_input_type
-<<<<<<< HEAD
-def signing_root(obj, typ=None):
-    assert is_container_typ(typ)
-    leaves = [hash_tree_root(elem, subtyp) for elem, subtyp in obj.get_fields()[:-1]]
-=======
 def signing_root(obj, typ):
     assert is_container_type(typ)
     # ignore last field
     leaves = [hash_tree_root(field_value, field_typ) for field_value, field_typ in obj.get_typed_values()[:-1]]
->>>>>>> f0ceefc3
     return merkleize_chunks(chunkify(b''.join(leaves)))

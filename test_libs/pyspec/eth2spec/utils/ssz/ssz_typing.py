from typing import Tuple, Iterator
from types import GeneratorType


class DefaultingTypeMeta(type):
    def default(cls):
        raise Exception("Not implemented")


class SSZType(DefaultingTypeMeta):

    def is_fixed_size(cls):
        raise Exception("Not implemented")


class SSZValue(object, metaclass=SSZType):

    def type(self):
        return self.__class__


class BasicType(SSZType):
    byte_len = 0

    def is_fixed_size(cls):
        return True


class BasicValue(int, SSZValue, metaclass=BasicType):
    pass


class Bit(BasicValue):  # can't subclass bool.
    byte_len = 1

    def __new__(cls, value, *args, **kwargs):
        if value < 0 or value > 1:
            raise ValueError(f"value {value} out of bounds for bit")
        return super().__new__(cls, value)

    @classmethod
    def default(cls):
        return cls(False)

    def __bool__(self):
        return self > 0


class uint(BasicValue, metaclass=BasicType):

    def __new__(cls, value, *args, **kwargs):
        if value < 0:
            raise ValueError("unsigned types must not be negative")
        if cls.byte_len and value.bit_length() > (cls.byte_len << 3):
            raise ValueError("value out of bounds for uint{}".format(cls.byte_len))
        return super().__new__(cls, value)

    @classmethod
    def default(cls):
        return cls(0)


class uint8(uint):
    byte_len = 1


# Alias for uint8
class byte(uint8):
    pass


class uint16(uint):
    byte_len = 2


class uint32(uint):
    byte_len = 4


class uint64(uint):
    byte_len = 8


class uint128(uint):
    byte_len = 16


class uint256(uint):
    byte_len = 32


def coerce_type_maybe(v, typ: SSZType, strict:bool = False):
    v_typ = type(v)
    # shortcut if it's already the type we are looking for
    if v_typ == typ:
        return v
    elif isinstance(v, int) and not isinstance(v, uint):  # do not coerce from one uintX to another uintY
        return typ(v)
    elif isinstance(v, (list, tuple)):
        return typ(*v)
    elif isinstance(v, bytes):
        return typ(v)
    elif isinstance(v, GeneratorType):
        return typ(v)
    else:
        # just return as-is, Value-checkers will take care of it not being coerced.
        if strict and not isinstance(v, typ):
            raise ValueError("Type coercion of {} to {} failed".format(v, typ))
        return v


class Series(SSZValue):

    def __iter__(self) -> Iterator[SSZValue]:
        raise Exception("Not implemented")


# Note: importing ssz functionality locally, to avoid import loop

class Container(Series, metaclass=SSZType):

    def __init__(self, **kwargs):
        cls = self.__class__
        for f, t in cls.get_fields().items():
            if f not in kwargs:
                setattr(self, f, t.default())
            else:
                value = coerce_type_maybe(kwargs[f], t)
                if not isinstance(value, t):
                    raise ValueError(f"Bad input for class {self.__class__}:"
                                     f" field: {f} type: {t} value: {value} value type: {type(value)}")
                setattr(self, f, value)

    def serialize(self):
        from .ssz_impl import serialize
        return serialize(self)

    def hash_tree_root(self):
        from .ssz_impl import hash_tree_root
        return hash_tree_root(self)

    def signing_root(self):
        from .ssz_impl import signing_root
        return signing_root(self)

    def __setattr__(self, name, value):
        if name not in self.__class__.__annotations__:
            raise AttributeError("Cannot change non-existing SSZ-container attribute")
        field_typ = self.__class__.__annotations__[name]
        value = coerce_type_maybe(value, field_typ)
        if not isinstance(value, field_typ):
            raise ValueError(f"Cannot set field of {self.__class__}:"
                             f" field: {name} type: {field_typ} value: {value} value type: {type(value)}")
        super().__setattr__(name, value)

    def __repr__(self):
        return repr({field: getattr(self, field) for field in self.get_fields()})

    def __str__(self):
        output = [f'{self.__class__.__name__}']
        for field in self.get_fields():
            output.append(f'  {field}: {getattr(self, field)}')
        return "\n".join(output)

    def __eq__(self, other):
        return self.hash_tree_root() == other.hash_tree_root()

    def __hash__(self):
        return hash(self.hash_tree_root())

    @classmethod
    def get_fields(cls) -> Tuple[Tuple[str, SSZType], ...]:
        if not hasattr(cls, '__annotations__'):  # no container fields
            return {}
        return dict(cls.__annotations__)

    @classmethod
    def default(cls):
        return cls(**{f: t.default() for f, t in cls.get_fields()})

    @classmethod
    def is_fixed_size(cls):
        return all(t.is_fixed_size() for t in cls.get_field_types())

    def __iter__(self) -> Iterator[SSZValue]:
        return iter([getattr(self, field) for field in self.get_fields()])


class ParamsBase(Series):
    _bare = True

    def __new__(cls, *args, **kwargs):
        if cls._bare:
            raise Exception("cannot init bare type without params")
        return super().__new__(cls, **kwargs)


class ParamsMeta(SSZType):

    def __new__(cls, class_name, parents, attrs):
        out = type.__new__(cls, class_name, parents, attrs)
        for k, v in attrs.items():
            setattr(out, k, v)
        return out

    def __getitem__(self, params):
        o = self.__class__(self.__name__, (self,), self.attr_from_params(params))
        o._bare = False
        return o

    def __str__(self):
        return f"{self.__name__}~{self.__class__.__name__}"

    def __repr__(self):
        return self, self.__class__

    def attr_from_params(self, p):
        # single key params are valid too. Wrap them in a tuple.
        params = p if isinstance(p, tuple) else (p,)
        res = {}
        i = 0
        for (name, typ) in self.__annotations__.items():
            if hasattr(self.__class__, name):
                res[name] = getattr(self.__class__, name)
            else:
                if i >= len(params):
                    i += 1
                    continue
                param = params[i]
                if not isinstance(param, typ):
                    raise TypeError(
                        "cannot create parametrized class with param {} as {} of type {}".format(param, name, typ))
                res[name] = param
                i += 1
        if len(params) != i:
            raise TypeError("provided parameters {} mismatch required parameter count {}".format(params, i))
        return res

    def __instancecheck__(self, obj):
        if obj.__class__.__name__ != self.__name__:
            return False
        for name, typ in self.__annotations__.items():
            if hasattr(self, name) and hasattr(obj.__class__, name) \
                    and getattr(obj.__class__, name) != getattr(self, name):
                return False
        return True


class ElementsType(ParamsMeta):
    elem_type: SSZType
    length: int


class Elements(ParamsBase, metaclass=ElementsType):

    def __init__(self, *args):
        items = self.extract_args(*args)

        if not self.value_check(items):
            raise ValueError(f"Bad input for class {self.__class__}: {items}")
        self.items = items

    @classmethod
    def value_check(cls, value):
        return all(isinstance(v, cls.elem_type) for v in value) and len(value) <= cls.length

    @classmethod
    def extract_args(cls, *args):
        x = list(args)
        if len(x) == 1 and isinstance(x[0], GeneratorType):
            x = list(x[0])
        x = [coerce_type_maybe(v, cls.elem_type) for v in x]
        return x

    def __str__(self):
        cls = self.__class__
        return f"{cls.__name__}[{cls.elem_type.__name__}, {cls.length}]({', '.join(str(v) for v in self.items)})"

    def __getitem__(self, i) -> SSZValue:
        return self.items[i]

    def __setitem__(self, k, v):
        if k < 0:
            raise IndexError(f"cannot set item in type {self.__class__} at negative index {k} (to {v})")
        if k > len(self.items):
            raise IndexError(f"cannot set item in type {self.__class__}"
                             f" at out of bounds index {k} (to {v}, bound: {len(self.items)})")
<<<<<<< HEAD
        typ = self.__class__.elem_type
        v = coerce_type_maybe(v, typ)
        if not isinstance(v, typ):
            raise ValueError(f"Cannot set item in type {self.__class__},"
                             f" mismatched element type: {v} of {type(v)}, expected {typ}")
        self.items[k] = v
=======
        self.items[k] = coerce_type_maybe(v, self.__class__.elem_type, strict=True)

    def append(self, v):
        self.items.append(coerce_type_maybe(v, self.__class__.elem_type, strict=True))

    def pop(self):
        if len(self.items) == 0:
            raise IndexError("Pop from empty list")
        else:
            return self.items.pop()
>>>>>>> 142c0c48

    def __len__(self):
        return len(self.items)

    def __repr__(self):
        return repr(self.items)

    def __iter__(self) -> Iterator[SSZValue]:
        return iter(self.items)

    def __eq__(self, other):
        return self.items == other.items


class List(Elements):

    @classmethod
    def default(cls):
        return cls()

    @classmethod
    def is_fixed_size(cls):
        return False


class Vector(Elements):

    @classmethod
    def value_check(cls, value):
        # check length limit strictly
        return len(value) == cls.length and super().value_check(value)

    @classmethod
    def default(cls):
        return [cls.elem_type.default() for _ in range(cls.length)]

    @classmethod
    def is_fixed_size(cls):
        return cls.elem_type.is_fixed_size()


class BytesType(ElementsType):
    elem_type: SSZType = byte
    length: int


class BytesLike(Elements, metaclass=BytesType):

    @classmethod
    def extract_args(cls, *args):
        x = list(args)
        if len(x) == 1 and isinstance(x[0], (GeneratorType, bytes, BytesLike)):
            x = x[0]
        if isinstance(x, bytes):
            return x
        elif isinstance(x, BytesLike):
            return x.items
        elif isinstance(x, GeneratorType):
            return bytes(x)
        else:
            return bytes(x)

    @classmethod
    def value_check(cls, value):
        # check type and virtual length limit
        return isinstance(value, bytes) and len(value) <= cls.length

    def __str__(self):
        cls = self.__class__
        return f"{cls.__name__}[{cls.length}]: {self.items.hex()}"


class Bytes(BytesLike):

    @classmethod
    def default(cls):
        return b''

    @classmethod
    def is_fixed_size(cls):
        return False


class BytesN(BytesLike):

    @classmethod
    def default(cls):
        return b'\x00' * cls.length

    @classmethod
    def value_check(cls, value):
        # check length limit strictly
        return len(value) == cls.length and super().value_check(value)

    @classmethod
    def is_fixed_size(cls):
        return True


# Helpers for common BytesN types.
Bytes4 = BytesN[4]
Bytes32 = BytesN[32]
Bytes48 = BytesN[48]
Bytes96 = BytesN[96]<|MERGE_RESOLUTION|>--- conflicted
+++ resolved
@@ -1,4 +1,4 @@
-from typing import Tuple, Iterator
+from typing import Dict, Iterator
 from types import GeneratorType
 
 
@@ -89,7 +89,7 @@
     byte_len = 32
 
 
-def coerce_type_maybe(v, typ: SSZType, strict:bool = False):
+def coerce_type_maybe(v, typ: SSZType, strict: bool = False):
     v_typ = type(v)
     # shortcut if it's already the type we are looking for
     if v_typ == typ:
@@ -103,7 +103,7 @@
     elif isinstance(v, GeneratorType):
         return typ(v)
     else:
-        # just return as-is, Value-checkers will take care of it not being coerced.
+        # just return as-is, Value-checkers will take care of it not being coerced, if we are not strict.
         if strict and not isinstance(v, typ):
             raise ValueError("Type coercion of {} to {} failed".format(v, typ))
         return v
@@ -169,7 +169,7 @@
         return hash(self.hash_tree_root())
 
     @classmethod
-    def get_fields(cls) -> Tuple[Tuple[str, SSZType], ...]:
+    def get_fields(cls) -> Dict[str, SSZType]:
         if not hasattr(cls, '__annotations__'):  # no container fields
             return {}
         return dict(cls.__annotations__)
@@ -180,10 +180,10 @@
 
     @classmethod
     def is_fixed_size(cls):
-        return all(t.is_fixed_size() for t in cls.get_field_types())
+        return all(t.is_fixed_size() for t in cls.get_fields().values())
 
     def __iter__(self) -> Iterator[SSZValue]:
-        return iter([getattr(self, field) for field in self.get_fields()])
+        return iter([getattr(self, field) for field in self.get_fields().keys()])
 
 
 class ParamsBase(Series):
@@ -285,14 +285,6 @@
         if k > len(self.items):
             raise IndexError(f"cannot set item in type {self.__class__}"
                              f" at out of bounds index {k} (to {v}, bound: {len(self.items)})")
-<<<<<<< HEAD
-        typ = self.__class__.elem_type
-        v = coerce_type_maybe(v, typ)
-        if not isinstance(v, typ):
-            raise ValueError(f"Cannot set item in type {self.__class__},"
-                             f" mismatched element type: {v} of {type(v)}, expected {typ}")
-        self.items[k] = v
-=======
         self.items[k] = coerce_type_maybe(v, self.__class__.elem_type, strict=True)
 
     def append(self, v):
@@ -303,7 +295,6 @@
             raise IndexError("Pop from empty list")
         else:
             return self.items.pop()
->>>>>>> 142c0c48
 
     def __len__(self):
         return len(self.items)

--- conflicted
+++ resolved
@@ -200,17 +200,11 @@
 
 Specifically a validator should:
 * Call `get_committee_assignment(state, next_epoch, validator_index)` when checking for next epoch assignments.
-<<<<<<< HEAD
 * Find peers of the pubsub topic `committee_index{committee_index % ATTESTATION_SUBNET_COUNT}_beacon_attestation`.
-    * If an _insufficient_ number of current peers are subscribed to the topic, the validator must discover new peers on this topic. Via the discovery protocol, find peers with an ENR containing the `attnets` entry such that `ENR["attnets"][committee_index % ATTESTATION_SUBNET_COUNT] == True`.
+    * If an _insufficient_ number of current peers are subscribed to the topic, the validator must discover new peers on this topic. Via the discovery protocol, find peers with an ENR containing the `attnets` entry such that `ENR["attnets"][committee_index % ATTESTATION_SUBNET_COUNT] == True`. Then validate that the peers are still persisted on the desired topic by requesting `GetMetaData` and checking the resulting `attnets` field.
     * If the validator is assigned to be an aggregator for the slot (see `is_aggregator()`), then subscribe to the topic.
 
 *Note*: If the validator is _not_ assigned to be an aggregator, the validator only needs sufficient number of peers on the topic to be able to publish messages. The validator does not need to _subscribe_ and listen to all messages on the topic.
-=======
-* Join the pubsub topic -- `committee_index{committee_index % ATTESTATION_SUBNET_COUNT}_beacon_attestation`.
-    * For any current peer subscribed to the topic, the validator simply sends a `subscribe` message for the new topic.
-    * If an _insufficient_ number of current peers are subscribed to the topic, the validator must discover new peers on this topic. Via the discovery protocol, find peers with an ENR containing the `attnets` entry such that `ENR["attnets"][committee_index % ATTESTATION_SUBNET_COUNT] == True`. Then validate that the peers are still persisted on the desired topic by sending a `GetMetaData` and checking the resulting `attnets` field.
->>>>>>> 050b4280
 
 ## Beacon chain responsibilities
 

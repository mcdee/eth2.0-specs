--- conflicted
+++ resolved
@@ -302,14 +302,9 @@
 def store_target_checkpoint_state(store: Store, target: Checkpoint) -> None:
     # Store target checkpoint state if not yet seen
     if target not in store.checkpoint_states:
-<<<<<<< HEAD
         base_state = copy(store.block_states[target.root])
-        process_slots(base_state, compute_start_slot_at_epoch(target.epoch))
-=======
-        base_state = store.block_states[target.root].copy()
         if base_state.slot < compute_start_slot_at_epoch(target.epoch):
             process_slots(base_state, compute_start_slot_at_epoch(target.epoch))
->>>>>>> 80dd6a57
         store.checkpoint_states[target] = base_state
 ```
 

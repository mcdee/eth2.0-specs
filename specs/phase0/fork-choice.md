# Ethereum 2.0 Phase 0 -- Beacon Chain Fork Choice

**Notice**: This document is a work-in-progress for researchers and implementers.

## Table of contents
<!-- TOC -->
<!-- START doctoc generated TOC please keep comment here to allow auto update -->
<!-- DON'T EDIT THIS SECTION, INSTEAD RE-RUN doctoc TO UPDATE -->


- [Introduction](#introduction)
- [Fork choice](#fork-choice)
  - [Configuration](#configuration)
  - [Helpers](#helpers)
    - [`LatestMessage`](#latestmessage)
    - [`Store`](#store)
    - [`get_forkchoice_store`](#get_forkchoice_store)
    - [`get_slots_since_genesis`](#get_slots_since_genesis)
    - [`get_current_slot`](#get_current_slot)
    - [`compute_slots_since_epoch_start`](#compute_slots_since_epoch_start)
    - [`get_ancestor`](#get_ancestor)
    - [`get_latest_attesting_balance`](#get_latest_attesting_balance)
    - [`filter_block_tree`](#filter_block_tree)
    - [`get_filtered_block_tree`](#get_filtered_block_tree)
    - [`get_head`](#get_head)
    - [`should_update_justified_checkpoint`](#should_update_justified_checkpoint)
    - [`on_attestation` helpers](#on_attestation-helpers)
      - [`validate_on_attestation`](#validate_on_attestation)
      - [`store_target_checkpoint_state`](#store_target_checkpoint_state)
      - [`update_latest_messages`](#update_latest_messages)
  - [Handlers](#handlers)
    - [`on_tick`](#on_tick)
    - [`on_block`](#on_block)
    - [`on_attestation`](#on_attestation)

<!-- END doctoc generated TOC please keep comment here to allow auto update -->
<!-- /TOC -->

## Introduction

This document is the beacon chain fork choice spec, part of Ethereum 2.0 Phase 0. It assumes the [beacon chain state transition function spec](./beacon-chain.md).

## Fork choice

The head block root associated with a `store` is defined as `get_head(store)`. At genesis, let `store = get_forkchoice_store(genesis_state)` and update `store` by running:

- `on_tick(store, time)` whenever `time > store.time` where `time` is the current Unix time
- `on_block(store, block)` whenever a block `block: SignedBeaconBlock` is received
- `on_attestation(store, attestation)` whenever an attestation `attestation` is received

Any of the above handlers that trigger an unhandled exception (e.g. a failed assert or an out-of-range list access) are considered invalid. Invalid calls to handlers must not modify `store`.

*Notes*:

1) **Leap seconds**: Slots will last `SECONDS_PER_SLOT + 1` or `SECONDS_PER_SLOT - 1` seconds around leap seconds. This is automatically handled by [UNIX time](https://en.wikipedia.org/wiki/Unix_time).
2) **Honest clocks**: Honest nodes are assumed to have clocks synchronized within `SECONDS_PER_SLOT` seconds of each other.
3) **Eth1 data**: The large `ETH1_FOLLOW_DISTANCE` specified in the [honest validator document](./validator.md) should ensure that `state.latest_eth1_data` of the canonical Ethereum 2.0 chain remains consistent with the canonical Ethereum 1.0 chain. If not, emergency manual intervention will be required.
4) **Manual forks**: Manual forks may arbitrarily change the fork choice rule but are expected to be enacted at epoch transitions, with the fork details reflected in `state.fork`.
5) **Implementation**: The implementation found in this specification is constructed for ease of understanding rather than for optimization in computation, space, or any other resource. A number of optimized alternatives can be found [here](https://github.com/protolambda/lmd-ghost).

### Configuration

| Name | Value | Unit | Duration |
| - | - | :-: | :-: |
| `SAFE_SLOTS_TO_UPDATE_JUSTIFIED` | `2**3` (= 8) | slots | 96 seconds |

### Helpers

#### `LatestMessage`

```python
@dataclass(eq=True, frozen=True)
class LatestMessage(object):
    epoch: Epoch
    root: Root
```

#### `Store`

```python
@dataclass
class Store(object):
    time: uint64
    genesis_time: uint64
    justified_checkpoint: Checkpoint
    finalized_checkpoint: Checkpoint
    best_justified_checkpoint: Checkpoint
    blocks: Dict[Root, BeaconBlock] = field(default_factory=dict)
    block_states: Dict[Root, BeaconState] = field(default_factory=dict)
    checkpoint_states: Dict[Checkpoint, BeaconState] = field(default_factory=dict)
    latest_messages: Dict[ValidatorIndex, LatestMessage] = field(default_factory=dict)
```

#### `get_forkchoice_store`

The provided anchor-state will be regarded as a trusted state, to not roll back beyond.
This should be the genesis state for a full client.

*Note* With regards to fork choice, block headers are interchangeable with blocks. The spec is likely to move to headers for reduced overhead in test vectors and better encapsulation. Full implementations store blocks as part of their database and will often use full blocks when dealing with production fork choice.

_The block for `anchor_root` is incorrectly initialized to the block header, rather than the full block. This does not affect functionality but will be cleaned up in subsequent releases._

```python
def get_forkchoice_store(anchor_state: BeaconState) -> Store:
    anchor_block_header: BeaconBlockHeader = anchor_state.latest_block_header.copy()
    if anchor_block_header.state_root == Bytes32():
        anchor_block_header.state_root = hash_tree_root(anchor_state)
    anchor_root = hash_tree_root(anchor_block_header)
    anchor_epoch = get_current_epoch(anchor_state)
    justified_checkpoint = Checkpoint(epoch=anchor_epoch, root=anchor_root)
    finalized_checkpoint = Checkpoint(epoch=anchor_epoch, root=anchor_root)
    return Store(
        time=uint64(anchor_state.genesis_time + SECONDS_PER_SLOT * anchor_state.slot),
        genesis_time=anchor_state.genesis_time,
        justified_checkpoint=justified_checkpoint,
        finalized_checkpoint=finalized_checkpoint,
        best_justified_checkpoint=justified_checkpoint,
        blocks={anchor_root: anchor_block_header},
        block_states={anchor_root: anchor_state.copy()},
        checkpoint_states={justified_checkpoint: anchor_state.copy()},
    )
```

#### `get_slots_since_genesis`

```python
def get_slots_since_genesis(store: Store) -> int:
    return (store.time - store.genesis_time) // SECONDS_PER_SLOT
```

#### `get_current_slot`

```python
def get_current_slot(store: Store) -> Slot:
    return Slot(GENESIS_SLOT + get_slots_since_genesis(store))
```

#### `compute_slots_since_epoch_start`

```python
def compute_slots_since_epoch_start(slot: Slot) -> int:
    return slot - compute_start_slot_at_epoch(compute_epoch_at_slot(slot))
```

#### `get_ancestor`

```python
def get_ancestor(store: Store, root: Root, slot: Slot) -> Root:
    block = store.blocks[root]
    if block.slot > slot:
        return get_ancestor(store, block.parent_root, slot)
    elif block.slot == slot:
        return root
    else:
        # root is older than queried slot, thus a skip slot. Return most recent root prior to slot
        return root
```

#### `get_latest_attesting_balance`

```python
def get_latest_attesting_balance(store: Store, root: Root) -> Gwei:
    state = store.checkpoint_states[store.justified_checkpoint]
    active_indices = get_active_validator_indices(state, get_current_epoch(state))
    return Gwei(sum(
        state.validators[i].effective_balance for i in active_indices
        if (i in store.latest_messages
            and get_ancestor(store, store.latest_messages[i].root, store.blocks[root].slot) == root)
    ))
```

#### `filter_block_tree`

```python
def filter_block_tree(store: Store, block_root: Root, blocks: Dict[Root, BeaconBlock]) -> bool:
    block = store.blocks[block_root]
    children = [
        root for root in store.blocks.keys()
        if store.blocks[root].parent_root == block_root
    ]

    # If any children branches contain expected finalized/justified checkpoints,
    # add to filtered block-tree and signal viability to parent.
    if any(children):
        filter_block_tree_result = [filter_block_tree(store, child, blocks) for child in children]
        if any(filter_block_tree_result):
            blocks[block_root] = block
            return True
        return False

    # If leaf block, check finalized/justified checkpoints as matching latest.
    head_state = store.block_states[block_root]

    correct_justified = (
        store.justified_checkpoint.epoch == GENESIS_EPOCH
        or head_state.current_justified_checkpoint == store.justified_checkpoint
    )
    correct_finalized = (
        store.finalized_checkpoint.epoch == GENESIS_EPOCH
        or head_state.finalized_checkpoint == store.finalized_checkpoint
    )
    # If expected finalized/justified, add to viable block-tree and signal viability to parent.
    if correct_justified and correct_finalized:
        blocks[block_root] = block
        return True

    # Otherwise, branch not viable
    return False
```

#### `get_filtered_block_tree`

```python
def get_filtered_block_tree(store: Store) -> Dict[Root, BeaconBlock]:
    """
    Retrieve a filtered block tree from ``store``, only returning branches
    whose leaf state's justified/finalized info agrees with that in ``store``.
    """
    base = store.justified_checkpoint.root
    blocks: Dict[Root, BeaconBlock] = {}
    filter_block_tree(store, base, blocks)
    return blocks
```

#### `get_head`

```python
def get_head(store: Store) -> Root:
    # Get filtered block tree that only includes viable branches
    blocks = get_filtered_block_tree(store)
    # Execute the LMD-GHOST fork choice
    head = store.justified_checkpoint.root
    justified_slot = compute_start_slot_at_epoch(store.justified_checkpoint.epoch)
    while True:
        children = [
            root for root in blocks.keys()
            if blocks[root].parent_root == head and blocks[root].slot > justified_slot
        ]
        if len(children) == 0:
            return head
        # Sort by latest attesting balance with ties broken lexicographically
        head = max(children, key=lambda root: (get_latest_attesting_balance(store, root), root))
```

#### `should_update_justified_checkpoint`

```python
def should_update_justified_checkpoint(store: Store, new_justified_checkpoint: Checkpoint) -> bool:
    """
    To address the bouncing attack, only update conflicting justified
    checkpoints in the fork choice if in the early slots of the epoch.
    Otherwise, delay incorporation of new justified checkpoint until next epoch boundary.

    See https://ethresear.ch/t/prevention-of-bouncing-attack-on-ffg/6114 for more detailed analysis and discussion.
    """
    if compute_slots_since_epoch_start(get_current_slot(store)) < SAFE_SLOTS_TO_UPDATE_JUSTIFIED:
        return True

    justified_slot = compute_start_slot_at_epoch(store.justified_checkpoint.epoch)
    if not get_ancestor(store, new_justified_checkpoint.root, justified_slot) == store.justified_checkpoint.root:
        return False

    return True
```

#### `on_attestation` helpers

##### `validate_on_attestation`

```python
def validate_on_attestation(store: Store, attestation: Attestation) -> None:
    target = attestation.data.target

    # Attestations must be from the current or previous epoch
    current_epoch = compute_epoch_at_slot(get_current_slot(store))
    # Use GENESIS_EPOCH for previous when genesis to avoid underflow
    previous_epoch = current_epoch - 1 if current_epoch > GENESIS_EPOCH else GENESIS_EPOCH
    # If attestation target is from a future epoch, delay consideration until the epoch arrives
    assert target.epoch in [current_epoch, previous_epoch]
    assert target.epoch == compute_epoch_at_slot(attestation.data.slot)

    # Attestations target be for a known block. If target block is unknown, delay consideration until the block is found
    assert target.root in store.blocks

    # Attestations must be for a known block. If block is unknown, delay consideration until the block is found
    assert attestation.data.beacon_block_root in store.blocks
    # Attestations must not be for blocks in the future. If not, the attestation should not be considered
    assert store.blocks[attestation.data.beacon_block_root].slot <= attestation.data.slot

    # LMD vote must be consistent with FFG vote target
    target_slot = compute_start_slot_at_epoch(target.epoch)
    assert target.root == get_ancestor(store, attestation.data.beacon_block_root, target_slot)

    # Attestations can only affect the fork choice of subsequent slots.
    # Delay consideration in the fork choice until their slot is in the past.
    assert get_current_slot(store) >= attestation.data.slot + 1
```

##### `store_target_checkpoint_state`

```python
def store_target_checkpoint_state(store: Store, target: Checkpoint) -> None:
    # Store target checkpoint state if not yet seen
    if target not in store.checkpoint_states:
        base_state: BeaconState = store.block_states[target.root].copy()
        process_slots(base_state, compute_start_slot_at_epoch(target.epoch))
        store.checkpoint_states[target] = base_state
```

##### `update_latest_messages`

```python
def update_latest_messages(store: Store, attesting_indices: Sequence[ValidatorIndex], attestation: Attestation) -> None:
    target = attestation.data.target
    beacon_block_root = attestation.data.beacon_block_root
    for i in attesting_indices:
        if i not in store.latest_messages or target.epoch > store.latest_messages[i].epoch:
            store.latest_messages[i] = LatestMessage(epoch=target.epoch, root=beacon_block_root)
```


### Handlers

#### `on_tick`

```python
def on_tick(store: Store, time: uint64) -> None:
    previous_slot = get_current_slot(store)

    # update store time
    store.time = time

    current_slot = get_current_slot(store)
    # Not a new epoch, return
    if not (current_slot > previous_slot and compute_slots_since_epoch_start(current_slot) == 0):
        return
    # Update store.justified_checkpoint if a better checkpoint is known
    if store.best_justified_checkpoint.epoch > store.justified_checkpoint.epoch:
        store.justified_checkpoint = store.best_justified_checkpoint
```

#### `on_block`

```python
def on_block(store: Store, signed_block: SignedBeaconBlock) -> None:
    block = signed_block.message
    # Parent block must be known
    assert block.parent_root in store.block_states
<<<<<<< HEAD
    pre_state: BeaconState = store.block_states[block.parent_root].copy()
=======
    # Make a copy of the state to avoid mutability issues
    pre_state = store.block_states[block.parent_root].copy()
>>>>>>> 3d544d53
    # Blocks cannot be in the future. If they are, their consideration must be delayed until the are in the past.
    assert get_current_slot(store) >= block.slot

    # Check that block is later than the finalized epoch slot (optimization to reduce calls to get_ancestor)
    finalized_slot = compute_start_slot_at_epoch(store.finalized_checkpoint.epoch)
    assert block.slot > finalized_slot
    # Check block is a descendant of the finalized block at the checkpoint finalized slot
    assert get_ancestor(store, block.parent_root, finalized_slot) == store.finalized_checkpoint.root

    # Check the block is valid and compute the post-state
    state = state_transition(pre_state, signed_block, True)
    # Add new block to the store
    store.blocks[hash_tree_root(block)] = block
    # Add new state for this block to the store
    store.block_states[hash_tree_root(block)] = state

    # Update justified checkpoint
    if state.current_justified_checkpoint.epoch > store.justified_checkpoint.epoch:
        if state.current_justified_checkpoint.epoch > store.best_justified_checkpoint.epoch:
            store.best_justified_checkpoint = state.current_justified_checkpoint
        if should_update_justified_checkpoint(store, state.current_justified_checkpoint):
            store.justified_checkpoint = state.current_justified_checkpoint

    # Update finalized checkpoint
    if state.finalized_checkpoint.epoch > store.finalized_checkpoint.epoch:
        store.finalized_checkpoint = state.finalized_checkpoint

        # Potentially update justified if different from store
        if store.justified_checkpoint != state.current_justified_checkpoint:
            # Update justified if new justified is later than store justified
            if state.current_justified_checkpoint.epoch > store.justified_checkpoint.epoch:
                store.justified_checkpoint = state.current_justified_checkpoint
                return

            # Update justified if store justified is not in chain with finalized checkpoint
            finalized_slot = compute_start_slot_at_epoch(store.finalized_checkpoint.epoch)
            ancestor_at_finalized_slot = get_ancestor(store, store.justified_checkpoint.root, finalized_slot)
            if ancestor_at_finalized_slot != store.finalized_checkpoint.root:
                store.justified_checkpoint = state.current_justified_checkpoint
```

#### `on_attestation`

```python
def on_attestation(store: Store, attestation: Attestation) -> None:
    """
    Run ``on_attestation`` upon receiving a new ``attestation`` from either within a block or directly on the wire.

    An ``attestation`` that is asserted as invalid may be valid at a later time,
    consider scheduling it for later processing in such case.
    """
    validate_on_attestation(store, attestation)
    store_target_checkpoint_state(store, attestation.data.target)

    # Get state at the `target` to fully validate attestation
    target_state = store.checkpoint_states[attestation.data.target]
    indexed_attestation = get_indexed_attestation(target_state, attestation)
    assert is_valid_indexed_attestation(target_state, indexed_attestation)

    # Update latest messages for attesting indices
    update_latest_messages(store, indexed_attestation.attesting_indices, attestation)
```<|MERGE_RESOLUTION|>--- conflicted
+++ resolved
@@ -102,7 +102,7 @@
 
 ```python
 def get_forkchoice_store(anchor_state: BeaconState) -> Store:
-    anchor_block_header: BeaconBlockHeader = anchor_state.latest_block_header.copy()
+    anchor_block_header = copy(anchor_state.latest_block_header)
     if anchor_block_header.state_root == Bytes32():
         anchor_block_header.state_root = hash_tree_root(anchor_state)
     anchor_root = hash_tree_root(anchor_block_header)
@@ -116,8 +116,8 @@
         finalized_checkpoint=finalized_checkpoint,
         best_justified_checkpoint=justified_checkpoint,
         blocks={anchor_root: anchor_block_header},
-        block_states={anchor_root: anchor_state.copy()},
-        checkpoint_states={justified_checkpoint: anchor_state.copy()},
+        block_states={anchor_root: copy(anchor_state)},
+        checkpoint_states={justified_checkpoint: copy(anchor_state)},
     )
 ```
 
@@ -302,7 +302,7 @@
 def store_target_checkpoint_state(store: Store, target: Checkpoint) -> None:
     # Store target checkpoint state if not yet seen
     if target not in store.checkpoint_states:
-        base_state: BeaconState = store.block_states[target.root].copy()
+        base_state = copy(store.block_states[target.root])
         process_slots(base_state, compute_start_slot_at_epoch(target.epoch))
         store.checkpoint_states[target] = base_state
 ```
@@ -346,12 +346,8 @@
     block = signed_block.message
     # Parent block must be known
     assert block.parent_root in store.block_states
-<<<<<<< HEAD
-    pre_state: BeaconState = store.block_states[block.parent_root].copy()
-=======
     # Make a copy of the state to avoid mutability issues
-    pre_state = store.block_states[block.parent_root].copy()
->>>>>>> 3d544d53
+    pre_state = copy(store.block_states[block.parent_root])
     # Blocks cannot be in the future. If they are, their consideration must be delayed until the are in the past.
     assert get_current_slot(store) >= block.slot
 

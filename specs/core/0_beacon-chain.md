--- conflicted
+++ resolved
@@ -1768,22 +1768,18 @@
     # Crosslink data root is zero (to be removed in phase 1)
     assert attestation.data.crosslink_data_root == ZERO_HASH
     # Apply the attestation
-    state.latest_attestations.append(PendingAttestation(
+    pending_attestation = PendingAttestation(
         data=attestation.data,
         aggregation_bitfield=attestation.aggregation_bitfield,
         custody_bitfield=attestation.custody_bitfield,
-        inclusion_slot=state.slot)
+        inclusion_slot=state.slot
     )
-```
-
-<<<<<<< HEAD
-* [TO BE REMOVED IN PHASE 1] Verify that `attestation.data.crosslink_data_root == ZERO_HASH`.
-* Let `pending_attestation = PendingAttestation(data=attestation.data, aggregation_bitfield=attestation.aggregation_bitfield, custody_bitfield=attestation.custody_bitfield, inclusion_slot=state.slot)`.
-* Append `pending_attestation` to `state.previous_epoch_attestations` if `slot_to_epoch(attestation.data.slot) == get_previous_epoch(state)`.
-* Append `pending_attestation` to `state.current_epoch_attestations` if `slot_to_epoch(attestation.data.slot) == get_current_epoch(state)`.
-
-=======
->>>>>>> c9a6215a
+    if slot_to_epoch(attestation.data.slot) == get_current_epoch(state):
+        state.current_epoch_attestations.append(pending_attestation)
+    elif slot_to_epoch(attestation.data.slot) == get_previous_epoch(state):
+        state.previous_epoch_attestations.append(pending_attestation)        
+```
+
 ##### Deposits
 
 Verify that `len(block.body.deposits) <= MAX_DEPOSITS`.

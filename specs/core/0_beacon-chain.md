# Ethereum 2.0 Phase 0 -- The Beacon Chain

**NOTICE**: This document is a work-in-progress for researchers and implementers. It reflects recent spec changes and takes precedence over the Python proof-of-concept implementation [[python-poc]](#ref-python-poc).

## Table of contents
<!-- TOC -->

- [Ethereum 2.0 Phase 0 -- The Beacon Chain](#ethereum-20-phase-0----the-beacon-chain)
    - [Table of contents](#table-of-contents)
    - [Introduction](#introduction)
    - [Notation](#notation)
    - [Terminology](#terminology)
    - [Constants](#constants)
        - [Misc](#misc)
        - [Deposit contract](#deposit-contract)
        - [Initial values](#initial-values)
        - [Time parameters](#time-parameters)
        - [Reward and penalty quotients](#reward-and-penalty-quotients)
        - [Status flags](#status-flags)
        - [Max operations per block](#max-operations-per-block)
        - [Validator registry delta flags](#validator-registry-delta-flags)
        - [Signature domains](#signature-domains)
    - [Data structures](#data-structures)
        - [Beacon chain operations](#beacon-chain-operations)
            - [Proposer slashings](#proposer-slashings)
                - [`ProposerSlashing`](#proposerslashing)
            - [Casper slashings](#casper-slashings)
                - [`CasperSlashing`](#casperslashing)
                - [`SlashableVoteData`](#slashablevotedata)
            - [Attestations](#attestations)
                - [`Attestation`](#attestation)
                - [`AttestationData`](#attestationdata)
                - [`AttestationDataAndCustodyBit`](#attestationdataandcustodybit)
            - [Deposits](#deposits)
                - [`Deposit`](#deposit)
                - [`DepositData`](#depositdata)
                - [`DepositInput`](#depositinput)
            - [Exits](#exits)
                - [`Exit`](#exit)
        - [Beacon chain blocks](#beacon-chain-blocks)
            - [`BeaconBlock`](#beaconblock)
            - [`BeaconBlockBody`](#beaconblockbody)
            - [`ProposalSignedData`](#proposalsigneddata)
        - [Beacon chain state](#beacon-chain-state)
            - [`BeaconState`](#beaconstate)
            - [`ValidatorRecord`](#validatorrecord)
            - [`CrosslinkRecord`](#crosslinkrecord)
            - [`DepositRootVote`](#depositrootvote)
            - [`PendingAttestationRecord`](#pendingattestationrecord)
            - [`ForkData`](#forkdata)
            - [`ValidatorRegistryDeltaBlock`](#validatorregistrydeltablock)
    - [Ethereum 1.0 deposit contract](#ethereum-10-deposit-contract)
        - [Deposit arguments](#deposit-arguments)
        - [Withdrawal credentials](#withdrawal-credentials)
        - [`Deposit` logs](#deposit-logs)
        - [`ChainStart` log](#chainstart-log)
        - [Vyper code](#vyper-code)
    - [Beacon chain processing](#beacon-chain-processing)
        - [Beacon chain fork choice rule](#beacon-chain-fork-choice-rule)
    - [Beacon chain state transition function](#beacon-chain-state-transition-function)
        - [Helper functions](#helper-functions)
            - [`hash`](#hash)
            - [`hash_tree_root`](#hash_tree_root)
            - [`is_active_validator`](#is_active_validator)
            - [`get_active_validator_indices`](#get_active_validator_indices)
            - [`shuffle`](#shuffle)
            - [`split`](#split)
            - [`get_committees_per_slot`](#get_committees_per_slot)
            - [`get_shuffling`](#get_shuffling)
            - [`get_previous_epoch_committees_per_slot`](#get_previous_epoch_committees_per_slot)
            - [`get_current_epoch_committees_per_slot`](#get_current_epoch_committees_per_slot)
            - [`get_shard_committees_at_slot`](#get_shard_committees_at_slot)
            - [`get_block_root`](#get_block_root)
            - [`get_randao_mix`](#get_randao_mix)
            - [`get_beacon_proposer_index`](#get_beacon_proposer_index)
            - [`merkle_root`](#merkle_root)
            - [`get_attestation_participants`](#get_attestation_participants)
            - [`bytes1`, `bytes2`, ...](#bytes1-bytes2-)
            - [`get_effective_balance`](#get_effective_balance)
            - [`get_fork_version`](#get_fork_version)
            - [`get_domain`](#get_domain)
            - [`verify_slashable_vote_data`](#verify_slashable_vote_data)
            - [`is_double_vote`](#is_double_vote)
            - [`is_surround_vote`](#is_surround_vote)
            - [`integer_squareroot`](#integer_squareroot)
            - [`bls_verify`](#bls_verify)
            - [`bls_verify_multiple`](#bls_verify_multiple)
            - [`bls_aggregate_pubkeys`](#bls_aggregate_pubkeys)
        - [On startup](#on-startup)
        - [Routine for processing deposits](#routine-for-processing-deposits)
        - [Routines for updating validator status](#routines-for-updating-validator-status)
    - [Per-slot processing](#per-slot-processing)
        - [Misc counters](#misc-counters)
        - [Block roots](#block-roots)
    - [Per-block processing](#per-block-processing)
        - [Slot](#slot)
        - [Proposer signature](#proposer-signature)
        - [RANDAO](#randao)
        - [Deposit root](#deposit-root)
        - [Operations](#operations)
            - [Proposer slashings](#proposer-slashings-1)
            - [Casper slashings](#casper-slashings-1)
            - [Attestations](#attestations-1)
            - [Deposits](#deposits-1)
            - [Exits](#exits-1)
            - [Custody](#custody)
    - [Per-epoch processing](#per-epoch-processing)
        - [Helpers](#helpers)
        - [Deposit roots](#deposit-roots)
        - [Justification](#justification)
        - [Crosslinks](#crosslinks)
        - [Rewards and penalties](#rewards-and-penalties)
            - [Justification and finalization](#justification-and-finalization)
            - [Attestation inclusion](#attestation-inclusion)
            - [Crosslinks](#crosslinks-1)
        - [Ejections](#ejections)
        - [Validator registry](#validator-registry)
        - [Final updates](#final-updates)
    - [State root processing](#state-root-processing)
- [References](#references)
    - [Normative](#normative)
    - [Informative](#informative)
- [Copyright](#copyright)

<!-- /TOC -->

## Introduction

This document represents the specification for Phase 0 of Ethereum 2.0 -- The Beacon Chain.

At the core of Ethereum 2.0 is a system chain called the "beacon chain". The beacon chain stores and manages the registry of [validators](#dfn-validator). In the initial deployment phases of Ethereum 2.0 the only mechanism to become a [validator](#dfn-validator) is to make a one-way ETH transaction to a deposit contract on Ethereum 1.0. Activation as a [validator](#dfn-validator) happens when Ethereum 1.0 deposit receipts are processed by the beacon chain, the activation balance is reached, and after a queuing process. Exit is either voluntary or done forcibly as a penalty for misbehavior.

The primary source of load on the beacon chain is "attestations". Attestations are availability votes for a shard block, and simultaneously proof of stake votes for a beacon chain block. A sufficient number of attestations for the same shard block create a "crosslink", confirming the shard segment up to that shard block into the beacon chain. Crosslinks also serve as infrastructure for asynchronous cross-shard communication.

## Notation

Unless otherwise indicated, code appearing in `this style` is to be interpreted as an algorithm defined in Python. Implementations may implement such algorithms using any code and programming language desired as long as the behavior is identical to that of the algorithm provided.

## Terminology

* **Validator** <a id="dfn-validator"></a> - a participant in the Casper/sharding consensus system. You can become one by depositing 32 ETH into the Casper mechanism.
* **Active validator** <a id="dfn-active-validator"></a> - a [validator](#dfn-validator) currently participating in the protocol which the Casper mechanism looks to produce and attest to blocks, crosslinks and other consensus objects.
* **Committee** - a (pseudo-) randomly sampled subset of [active validators](#dfn-active-validator). When a committee is referred to collectively, as in "this committee attests to X", this is assumed to mean "some subset of that committee that contains enough [validators](#dfn-validator) that the protocol recognizes it as representing the committee".
* **Proposer** - the [validator](#dfn-validator) that creates a beacon chain block
* **Attester** - a [validator](#dfn-validator) that is part of a committee that needs to sign off on a beacon chain block while simultaneously creating a link (crosslink) to a recent shard block on a particular shard chain.
* **Beacon chain** - the central PoS chain that is the base of the sharding system.
* **Shard chain** - one of the chains on which user transactions take place and account data is stored.
* **Block root** - a 32-byte Merkle root of a beacon chain block or shard chain block. Previously called "block hash".
* **Crosslink** - a set of signatures from a committee attesting to a block in a shard chain, which can be included into the beacon chain. Crosslinks are the main means by which the beacon chain "learns about" the updated state of shard chains.
* **Slot** - a period of `SLOT_DURATION` seconds, during which one proposer has the ability to create a beacon chain block and some attesters have the ability to make attestations
* **Epoch** - an aligned span of slots during which all [validators](#dfn-validator) get exactly one chance to make an attestation
* **Finalized**, **justified** - see Casper FFG finalization [[casper-ffg]](#ref-casper-ffg)
* **Withdrawal period** - the number of slots between a [validator](#dfn-validator) exit and the [validator](#dfn-validator) balance being withdrawable
* **Genesis time** - the Unix time of the genesis beacon chain block at slot 0

## Constants

### Misc

| Name | Value | Unit |
| - | - | :-: |
| `SHARD_COUNT` | `2**10` (= 1,024) | shards |
| `TARGET_COMMITTEE_SIZE` | `2**7` (= 128) | [validators](#dfn-validator) |
| `EJECTION_BALANCE` | `2**4` (= 16) | ETH |
| `MAX_BALANCE_CHURN_QUOTIENT` | `2**5` (= 32) | - |
| `GWEI_PER_ETH` | `10**9` | Gwei/ETH |
| `BEACON_CHAIN_SHARD_NUMBER` | `2**64 - 1` | - |
| `MAX_CASPER_VOTES` | `2**10` (= 1,024) | votes |
| `LATEST_BLOCK_ROOTS_LENGTH` | `2**13` (= 8,192) | block roots |
| `LATEST_RANDAO_MIXES_LENGTH` | `2**13` (= 8,192) | randao mixes |
| `LATEST_PENALIZED_EXIT_LENGTH` | `2**13` (= 8,192) | epochs | ~36 days |

* For the safety of crosslinks `TARGET_COMMITTEE_SIZE` exceeds [the recommended minimum committee size of 111](https://vitalik.ca/files/Ithaca201807_Sharding.pdf); with sufficient active validators (at least `EPOCH_LENGTH * TARGET_COMMITTEE_SIZE`), the shuffling algorithm ensures committee sizes at least `TARGET_COMMITTEE_SIZE`. (Unbiasable randomness with a Verifiable Delay Function (VDF) will improve committee robustness and lower the safe minimum committee size.)

### Deposit contract

| Name | Value | Unit |
| - | - | :-: |
| `DEPOSIT_CONTRACT_ADDRESS` | **TBD** |
| `DEPOSIT_CONTRACT_TREE_DEPTH` | `2**5` (= 32) | - |
| `MIN_DEPOSIT` | `2**0` (= 1) | ETH |
| `MAX_DEPOSIT` | `2**5` (= 32) | ETH |

### Initial values

| Name | Value |
| - | - |
| `GENESIS_FORK_VERSION` | `0` |
| `GENESIS_SLOT` | `0` |
| `GENESIS_START_SHARD` | `0` |
| `FAR_FUTURE_SLOT` | `2**64 - 1` |
| `ZERO_HASH` | `bytes32(0)` |
| `EMPTY_SIGNATURE` | `[bytes48(0), bytes48(0)]` |
| `BLS_WITHDRAWAL_PREFIX_BYTE` | `bytes1(0)` |

### Time parameters

| Name | Value | Unit | Duration |
| - | - | :-: | :-: |
| `SLOT_DURATION` | `6` | seconds | 6 seconds |
| `MIN_ATTESTATION_INCLUSION_DELAY` | `2**2` (= 4) | slots | 24 seconds |
| `EPOCH_LENGTH` | `2**6` (= 64) | slots | 6.4 minutes |
| `SEED_LOOKAHEAD` | `2**6` (= 64) | slots | 6.4 minutes |
| `ENTRY_EXIT_DELAY` | `2**8` (= 256) | slots | 25.6 minutes |
| `DEPOSIT_ROOT_VOTING_PERIOD` | `2**10` (= 1,024) | slots | ~1.7 hours |
| `MIN_VALIDATOR_WITHDRAWAL_TIME` | `2**14` (= 16,384) | slots | ~27 hours |

### Reward and penalty quotients

| Name | Value |
| - | - |
| `BASE_REWARD_QUOTIENT` | `2**10` (= 1,024) |
| `WHISTLEBLOWER_REWARD_QUOTIENT` | `2**9` (= 512) |
| `INCLUDER_REWARD_QUOTIENT` | `2**3` (= 8) |
| `INACTIVITY_PENALTY_QUOTIENT` | `2**24` (= 16,777,216) |

* The `BASE_REWARD_QUOTIENT` parameter dictates the per-epoch reward. It corresponds to ~2.54% annual interest assuming 10 million participating ETH in every epoch.
* The `INACTIVITY_PENALTY_QUOTIENT` equals `INVERSE_SQRT_E_DROP_TIME**2` where `INVERSE_SQRT_E_DROP_TIME := 2**12 epochs` (~18 days) is the time it takes the inactivity penalty to reduce the balance of non-participating [validators](#dfn-validator) to about `1/sqrt(e) ~= 60.6%`. Indeed, the balance retained by offline [validators](#dfn-validator) after `n` epochs is about `(1-1/INACTIVITY_PENALTY_QUOTIENT)**(n**2/2)` so after `INVERSE_SQRT_E_DROP_TIME` epochs it is roughly `(1-1/INACTIVITY_PENALTY_QUOTIENT)**(INACTIVITY_PENALTY_QUOTIENT/2) ~= 1/sqrt(e)`.

### Status flags

| Name | Value |
| - | - |
| `INITIATED_EXIT` | `2**0` (= 1) |
| `WITHDRAWABLE` | `2**1` (= 2) |

### Max operations per block

| Name | Value |
| - | - |
| `MAX_PROPOSER_SLASHINGS` | `2**4` (= 16) |
| `MAX_CASPER_SLASHINGS` | `2**4` (= 16) |
| `MAX_ATTESTATIONS` | `2**7` (= 128) |
| `MAX_DEPOSITS` | `2**4` (= 16) |
| `MAX_EXITS` | `2**4` (= 16) |

### Validator registry delta flags

| Name | Value |
| - | - |
| `ACTIVATION` | `0` |
| `EXIT` | `1` |

### Signature domains

| Name | Value |
| - | - |
| `DOMAIN_DEPOSIT` | `0` |
| `DOMAIN_ATTESTATION` | `1` |
| `DOMAIN_PROPOSAL` | `2` |
| `DOMAIN_EXIT` | `3` |

## Data structures

### Beacon chain operations

#### Proposer slashings

##### `ProposerSlashing`

```python
{
    # Proposer index
    'proposer_index': 'uint24',
    # First proposal data
    'proposal_data_1': ProposalSignedData,
    # First proposal signature
    'proposal_signature_1': '[uint384]',
    # Second proposal data
    'proposal_data_2': ProposalSignedData,
    # Second proposal signature
    'proposal_signature_2': '[uint384]',
}
```

#### Casper slashings

##### `CasperSlashing`

```python
{
    # First batch of votes
    'slashable_vote_data_1': SlashableVoteData,
    # Second batch of votes
    'slashable_vote_data_2': SlashableVoteData,
}
```

##### `SlashableVoteData`

```python
{
    # Validator indices with custody bit equal to 0
    'custody_bit_0_indices': ['uint24'],
    # Validator indices with custody bit equal to 1
    'custody_bit_1_indices': ['uint24'],
    # Attestation data
    'data': AttestationData,
    # Aggregate signature
    'aggregate_signature': ['uint384'],
}
```

#### Attestations

##### `Attestation`

```python
{
    # Attestation data
    'data': AttestationData,
    # Attester participation bitfield
    'participation_bitfield': 'bytes',
    # Custody bitfield
    'custody_bitfield': 'bytes',
    # BLS aggregate signature
    'aggregate_signature': ['uint384'],
}
```

##### `AttestationData`

```python
{
    # Slot number
    'slot': 'uint64',
    # Shard number
    'shard': 'uint64',
    # Hash of root of the signed beacon block
    'beacon_block_root': 'hash32',
    # Hash of root of the ancestor at the epoch boundary
    'epoch_boundary_root': 'hash32',
    # Shard block's hash of root
    'shard_block_root': 'hash32',
    # Last crosslink's hash of root
    'latest_crosslink_root': 'hash32',
    # Slot of the last justified beacon block
    'justified_slot': 'uint64',
    # Hash of the last justified beacon block
    'justified_block_root': 'hash32',
}
```

##### `AttestationDataAndCustodyBit`

```python
{
    # Attestation data
    data: AttestationData,
    # Custody bit
    custody_bit: bool,
}
```

#### Deposits

##### `Deposit`

```python
{
    # Receipt Merkle branch
    'merkle_branch': '[hash32]',
    # Merkle tree index
    'merkle_tree_index': 'uint64',
    # Deposit data
    'deposit_data': DepositData,
}
```

##### `DepositData`

```python
{
    # Deposit input
    'deposit_input': DepositInput,
    # Amount in Gwei
    'amount': 'uint64',
    # Timestamp from deposit contract
    'timestamp': 'uint64',
}
```

##### `DepositInput`

```python
{
    # BLS pubkey
    'pubkey': 'uint384',
    # Withdrawal credentials
    'withdrawal_credentials': 'hash32',
    # Initial RANDAO commitment
    'randao_commitment': 'hash32',
    # Initial custody commitment
    'custody_commitment': 'hash32',
    # A BLS signature of this `DepositInput`
    'proof_of_possession': ['uint384'],
}
```

#### Exits

##### `Exit`

```python
{
    # Minimum slot for processing exit
    'slot': 'uint64',
    # Index of the exiting validator
    'validator_index': 'uint24',
    # Validator signature
    'signature': '[uint384]',
}
```

### Beacon chain blocks

#### `BeaconBlock`

```python
{
    ## Header ##
    'slot': 'uint64',
    'parent_root': 'hash32',
    'state_root': 'hash32',
    'randao_reveal': 'hash32',
    'deposit_root': 'hash32',
    'signature': ['uint384'],

    ## Body ##
    'body': BeaconBlockBody,
}
```

#### `BeaconBlockBody`

```python
{
    'proposer_slashings': [ProposerSlashing],
    'casper_slashings': [CasperSlashing],
    'attestations': [Attestation],
    'custody_reseeds': [CustodyReseed],
    'custody_challenges': [CustodyChallenge],
    'custody_responses': [CustodyResponse],
    'deposits': [Deposit],
    'exits': [Exit],
}
```

`CustodyReseed`, `CustodyChallenge`, and `CustodyResponse` will be defined in phase 1; for now, put dummy classes as these lists will remain empty throughout phase 0.

#### `ProposalSignedData`

```python
{
    # Slot number
    'slot': 'uint64',
    # Shard number (`BEACON_CHAIN_SHARD_NUMBER` for beacon chain)
    'shard': 'uint64',
    # Block's hash of root
    'block_root': 'hash32',
}
```

### Beacon chain state

#### `BeaconState`

```python
{
    # Misc
    'slot': 'uint64',
    'genesis_time': 'uint64',
    'fork_data': ForkData,  # For versioning hard forks

    # Validator registry
    'validator_registry': [ValidatorRecord],
    'validator_balances': ['uint64'],
    'validator_registry_latest_change_slot': 'uint64',
    'validator_registry_exit_count': 'uint64',
    'validator_registry_delta_chain_tip': 'hash32',  # For light clients to track deltas

    # Randomness and committees
    'latest_randao_mixes': ['hash32'],
    'latest_vdf_outputs': ['hash32'],
    'previous_epoch_start_shard': 'uint64',
    'current_epoch_start_shard': 'uint64',
    'previous_epoch_calculation_slot': 'uint64',
    'current_epoch_calculation_slot': 'uint64',
    'previous_epoch_randao_mix': 'hash32',
    'current_epoch_randao_mix': 'hash32',

    # Custody challenges
    'custody_challenges': [CustodyChallenge],

    # Finality
    'previous_justified_slot': 'uint64',
    'justified_slot': 'uint64',
    'justification_bitfield': 'uint64',
    'finalized_slot': 'uint64',

    # Recent state
    'latest_crosslinks': [CrosslinkRecord],
    'latest_block_roots': ['hash32'],  # Needed to process attestations, older to newer
    'latest_penalized_exit_balances': ['uint64'],  # Balances penalized at every withdrawal period
    'latest_attestations': [PendingAttestationRecord],
    'batched_block_roots': ['hash32'],

    # Ethereum 1.0 deposit root
    'latest_deposit_root': 'hash32',
    'deposit_root_votes': [DepositRootVote],
}
```

#### `ValidatorRecord`

```python
{
    # BLS public key
    'pubkey': 'uint384',
    # Withdrawal credentials
    'withdrawal_credentials': 'hash32',
    # RANDAO commitment
    'randao_commitment': 'hash32',
    # Slots the proposer has skipped (i.e. layers of RANDAO expected)
    'randao_layers': 'uint64',
    # Slot when validator activated
    'activation_slot': 'uint64',
    # Slot when validator exited
    'exit_slot': 'uint64',
    # Slot when validator withdrew
    'withdrawal_slot': 'uint64',
    # Slot when validator was penalized
    'penalized_slot': 'uint64',
    # Exit counter when validator exited
    'exit_count': 'uint64',
    # Status flags
    'status_flags': 'uint64',
    # Custody commitment
    'custody_commitment': 'hash32',
    # Slot of latest custody reseed
    'latest_custody_reseed_slot': 'uint64',
    # Slot of second-latest custody reseed
    'penultimate_custody_reseed_slot': 'uint64',
}
```

#### `CrosslinkRecord`

```python
{
    # Slot number
    'slot': 'uint64',
    # Shard block root
    'shard_block_root': 'hash32',
}
```

#### `DepositRootVote`

```python
{
    # Deposit root
    'deposit_root': 'hash32',
    # Vote count
    'vote_count': 'uint64',
}
```

#### `PendingAttestationRecord`

```python
{
    # Signed data
    'data': AttestationData,
    # Attester participation bitfield
    'participation_bitfield': 'bytes',
    # Custody bitfield
    'custody_bitfield': 'bytes',
    # Slot the attestation was included
    'slot_included': 'uint64',
}
```

#### `ForkData`

```python
{
    # Previous fork version
    'pre_fork_version': 'uint64',
    # Post fork version
    'post_fork_version': 'uint64',
    # Fork slot number
    'fork_slot': 'uint64',
}
```

#### `ValidatorRegistryDeltaBlock`

```python
{
    latest_registry_delta_root: 'hash32',
    validator_index: 'uint24',
    pubkey: 'uint384',
    slot: 'uint64',
    flag: 'uint64',
}
```

## Ethereum 1.0 deposit contract

The initial deployment phases of Ethereum 2.0 are implemented without consensus changes to Ethereum 1.0. A deposit contract at address `DEPOSIT_CONTRACT_ADDRESS` is added to Ethereum 1.0 for deposits of ETH to the beacon chain. Validator balances will be withdrawable to the shards in phase 2, i.e. when the EVM2.0 is deployed and the shards have state.

### Deposit arguments

The deposit contract has a single `deposit` function which takes as argument a SimpleSerialize'd `DepositInput`.

### Withdrawal credentials

One of the `DepositInput` fields is `withdrawal_credentials`. It is a commitment to credentials for withdrawals to shards. The first byte of `withdrawal_credentials` is a version number. As of now the only expected format is as follows:

* `withdrawal_credentials[:1] == BLS_WITHDRAWAL_PREFIX_BYTE`
* `withdrawal_credentials[1:] == hash(withdrawal_pubkey)[1:]` where `withdrawal_pubkey` is a BLS pubkey

The private key corresponding to `withdrawal_pubkey` will be required to initiate a withdrawal. It can be stored separately until a withdrawal is required, e.g. in cold storage.

### `Deposit` logs

Every Ethereum 1.0 deposit, of size between `MIN_DEPOSIT` and `MAX_DEPOSIT`, emits a `Deposit` log for consumption by the beacon chain. The deposit contract does little validation, pushing most of the validator onboarding logic to the beacon chain. In particular, the proof of possession (a BLS12-381 signature) is not verified by the deposit contract.

### `ChainStart` log

When sufficiently many full deposits have been made the deposit contract emits the `ChainStart` log. The beacon chain state may then be initialized by calling the `get_initial_beacon_state` function (defined below) where:

* `genesis_time` equals `time` in the `ChainStart` log
* `latest_deposit_root` equals `deposit_root` in the `ChainStart` log
* `initial_validator_deposits` is a list of `Deposit` objects built according to the `Deposit` logs up to the deposit that triggered the `ChainStart` log, processed in the order in which they were emitted (oldest to newest)

### Vyper code

```python
## compiled with v0.1.0-beta.6 ##

MIN_DEPOSIT: constant(uint256) = 1  # ETH
MAX_DEPOSIT: constant(uint256) = 32  # ETH
GWEI_PER_ETH: constant(uint256) = 1000000000  # 10**9
CHAIN_START_FULL_DEPOSIT_THRESHOLD: constant(uint256) = 16384  # 2**14
DEPOSIT_CONTRACT_TREE_DEPTH: constant(uint256) = 32
TWO_TO_POWER_OF_TREE_DEPTH: constant(uint256) = 4294967296  # 2**32
SECONDS_PER_DAY: constant(uint256) = 86400

Deposit: event({previous_deposit_root: bytes32, data: bytes[2064], deposit_count: uint256})
ChainStart: event({deposit_root: bytes32, time: bytes[8]})

deposit_tree: map(uint256, bytes32)
deposit_count: uint256
full_deposit_count: uint256

@payable
@public
def deposit(deposit_input: bytes[2048]):
    assert msg.value >= as_wei_value(MIN_DEPOSIT, "ether")
    assert msg.value <= as_wei_value(MAX_DEPOSIT, "ether")

    index: uint256 = self.deposit_count + TWO_TO_POWER_OF_TREE_DEPTH
    msg_gwei_bytes8: bytes[8] = slice(concat("", convert(msg.value / GWEI_PER_ETH, bytes32)), start=24, len=8)
    timestamp_bytes8: bytes[8] = slice(concat("", convert(block.timestamp, bytes32)), start=24, len=8)
    deposit_data: bytes[2064] = concat(msg_gwei_bytes8, timestamp_bytes8, deposit_input)

    log.Deposit(self.deposit_tree[1], deposit_data, self.deposit_count)

    # add deposit to merkle tree
    self.deposit_tree[index] = sha3(deposit_data)
    for i in range(DEPOSIT_CONTRACT_TREE_DEPTH):
        index /= 2
        self.deposit_tree[index] = sha3(concat(self.deposit_tree[index * 2], self.deposit_tree[index * 2 + 1]))

    self.deposit_count += 1
    if msg.value == as_wei_value(MAX_DEPOSIT, "ether"):
        self.full_deposit_count += 1
        if self.full_deposit_count == CHAIN_START_FULL_DEPOSIT_THRESHOLD:
            timestamp_day_boundary: uint256 = as_unitless_number(block.timestamp) - as_unitless_number(block.timestamp) % SECONDS_PER_DAY + SECONDS_PER_DAY
            timestamp_day_boundary_bytes8: bytes[8] = slice(concat("", convert(timestamp_day_boundary, bytes32)), start=24, len=8)
            log.ChainStart(self.deposit_tree[1], timestamp_day_boundary_bytes8)

@public
@constant
def get_deposit_root() -> bytes32:
    return self.deposit_tree[1]

```

## Beacon chain processing

The beacon chain is the system chain for Ethereum 2.0. The main responsibilities of the beacon chain are:

* Store and maintain the registry of [validators](#dfn-validator)
* Process crosslinks (see above)
* Process its per-slot consensus, as well as the finality gadget

Processing the beacon chain is similar to processing the Ethereum 1.0 chain. Clients download and process blocks, and maintain a view of what is the current "canonical chain", terminating at the current "head". However, because of the beacon chain's relationship with Ethereum 1.0, and because it is a proof-of-stake chain, there are differences.

For a beacon chain block, `block`, to be processed by a node, the following conditions must be met:

* The parent block with root `block.parent_root` has been processed and accepted.
* The node has processed its `state` up to slot, `block.slot - 1`.
* An Ethereum 1.0 block pointed to by the `state.latest_deposit_root` has been processed and accepted.
* The node's local clock time is greater than or equal to `state.genesis_time + block.slot * SLOT_DURATION`.

If these conditions are not met, the client should delay processing the beacon block until the conditions are all satisfied.

Beacon block production is significantly different because of the proof of stake mechanism. A client simply checks what it thinks is the canonical chain when it should create a block, and looks up what its slot number is; when the slot arrives, it either proposes or attests to a block as required. Note that this requires each node to have a clock that is roughly (i.e. within `SLOT_DURATION` seconds) synchronized with the other nodes.

### Beacon chain fork choice rule

The beacon chain fork choice rule is a hybrid that combines justification and finality with Latest Message Driven (LMD) Greediest Heaviest Observed SubTree (GHOST). At any point in time a [validator](#dfn-validator) `v` subjectively calculates the beacon chain head as follows.

* Let `store` be the set of attestations and blocks that the [validator](#dfn-validator) `v` has observed and verified (in particular, block ancestors must be recursively verified). Attestations not part of any chain are still included in `store`.
* Let `finalized_head` be the finalized block with the highest slot number. (A block `B` is finalized if there is a descendant of `B` in `store` the processing of which sets `B` as finalized.)
* Let `justified_head` be the descendant of `finalized_head` with the highest slot number that has been justified for at least `EPOCH_LENGTH` slots. (A block `B` is justified if there is a descendant of `B` in `store` the processing of which sets `B` as justified.) If no such descendant exists set `justified_head` to `finalized_head`.
* Let `get_ancestor(store, block, slot)` be the ancestor of `block` with slot number `slot`. The `get_ancestor` function can be defined recursively as `def get_ancestor(store, block, slot): return block if block.slot == slot else get_ancestor(store, store.get_parent(block), slot)`.
* Let `get_latest_attestation(store, validator)` be the attestation with the highest slot number in `store` from `validator`. If several such attestations exist, use the one the [validator](#dfn-validator) `v` observed first.
* Let `get_latest_attestation_target(store, validator)` be the target block in the attestation `get_latest_attestation(store, validator)`.
* The head is `lmd_ghost(store, justified_head)` where the function `lmd_ghost` is defined below. Note that the implementation below is suboptimal; there are implementations that compute the head in time logarithmic in slot count.

```python
def lmd_ghost(store, start):
    validators = start.state.validator_registry
    active_validators = [validators[i] for i in
                         get_active_validator_indices(validators, start.state.slot)]
    attestation_targets = [get_latest_attestation_target(store, validator)
                           for validator in active_validators]
    def get_vote_count(block):
        return len([target for target in attestation_targets if
                    get_ancestor(store, target, block.slot) == block])

    head = start
    while 1:
        children = get_children(head)
        if len(children) == 0:
            return head
        head = max(children, key=get_vote_count)
```

## Beacon chain state transition function

We now define the state transition function. At a high level the state transition is made up of two parts:

1. The per-slot transitions, which happens every slot, and only affects a parts of the `state`.
2. The per-epoch transitions, which happens at every epoch boundary (i.e. `state.slot % EPOCH_LENGTH == 0`), and affects the entire `state`.

The per-slot transitions generally focus on verifying aggregate signatures and saving temporary records relating to the per-slot activity in the `BeaconState`. The per-epoch transitions focus on the [validator](#dfn-validator) registry, including adjusting balances and activating and exiting [validators](#dfn-validator), as well as processing crosslinks and managing block justification/finalization.

### Helper functions

Note: The definitions below are for specification purposes and are not necessarily optimal implementations.

#### `hash`

The hash function is denoted by `hash`. In Phase 0 the beacon chain is deployed with the same hash function as Ethereum 1.0, i.e. Keccak-256 (also incorrectly known as SHA3).

Note: We aim to migrate to a S[T/N]ARK-friendly hash function in a future Ethereum 2.0 deployment phase.

#### `hash_tree_root`

`hash_tree_root` is a function for hashing objects into a single root utilizing a hash tree structure. `hash_tree_root` is defined in the [SimpleSerialize spec](https://github.com/ethereum/eth2.0-specs/blob/master/specs/simple-serialize.md#tree-hash).

#### `is_active_validator`
```python
def is_active_validator(validator: ValidatorRecord, slot: int) -> bool:
    """
    Checks if ``validator`` is active.
    """
    return validator.activation_slot <= slot < validator.exit_slot
```

#### `get_active_validator_indices`

```python
def get_active_validator_indices(validators: [ValidatorRecord], slot: int) -> List[int]:
    """
    Gets indices of active validators from ``validators``.
    """
    return [i for i, v in enumerate(validators) if is_active_validator(v, slot)]
```

#### `shuffle`

```python
def shuffle(values: List[Any], seed: Hash32) -> List[Any]:
    """
    Returns the shuffled ``values`` with ``seed`` as entropy.
    """
    values_count = len(values)

    # Entropy is consumed from the seed in 3-byte (24 bit) chunks.
    rand_bytes = 3
    # The highest possible result of the RNG.
    rand_max = 2 ** (rand_bytes * 8) - 1

    # The range of the RNG places an upper-bound on the size of the list that
    # may be shuffled. It is a logic error to supply an oversized list.
    assert values_count < rand_max

    output = [x for x in values]
    source = seed
    index = 0
    while index < values_count - 1:
        # Re-hash the `source` to obtain a new pattern of bytes.
        source = hash(source)
        # Iterate through the `source` bytes in 3-byte chunks.
        for position in range(0, 32 - (32 % rand_bytes), rand_bytes):
            # Determine the number of indices remaining in `values` and exit
            # once the last index is reached.
            remaining = values_count - index
            if remaining == 1:
                break

            # Read 3-bytes of `source` as a 24-bit big-endian integer.
            sample_from_source = int.from_bytes(source[position:position + rand_bytes], 'big')

            # Sample values greater than or equal to `sample_max` will cause
            # modulo bias when mapped into the `remaining` range.
            sample_max = rand_max - rand_max % remaining

            # Perform a swap if the consumed entropy will not cause modulo bias.
            if sample_from_source < sample_max:
                # Select a replacement index for the current index.
                replacement_position = (sample_from_source % remaining) + index
                # Swap the current index with the replacement index.
                output[index], output[replacement_position] = output[replacement_position], output[index]
                index += 1
            else:
                # The sample causes modulo bias. A new sample should be read.
                pass

    return output
```

#### `split`

```python
def split(values: List[Any], split_count: int) -> List[Any]:
    """
    Splits ``values`` into ``split_count`` pieces.
    """
    list_length = len(values)
    return [
        values[(list_length * i // split_count): (list_length * (i + 1) // split_count)]
        for i in range(split_count)
    ]
```

#### `get_committees_per_slot`

```python
def get_committees_per_slot(active_validator_count: int) -> int:
    return max(
        1,
        min(
            SHARD_COUNT // EPOCH_LENGTH,
            len(active_validator_indices) // EPOCH_LENGTH // TARGET_COMMITTEE_SIZE,
        )
    )
```

#### `get_shuffling`

```python
def get_shuffling(seed: Hash32,
                  validators: List[ValidatorRecord],
                  slot: int) -> List[List[int]]
    """
<<<<<<< HEAD
    Shuffles ``validators`` into shard committees using ``seed`` as entropy. Returns a list of
    ``EPOCH_LENGTH * committees_per_slot`` committees where each committee is itself a list of
    validator indices.
=======
    Shuffles ``validators`` into shard committees seeded by ``randao_mix`` and ``slot``.
>>>>>>> 05fdfcb8
    """

    # Normalizes slot to start of epoch boundary
    slot -= slot % EPOCH_LENGTH

    active_validator_indices = get_active_validator_indices(validators, slot)

    committees_per_slot = get_committees_per_slot(len(active_validator_indices))

    # Shuffle
    seed = xor(randao_mix, bytes32(slot))
    shuffled_active_validator_indices = shuffle(active_validator_indices, seed)

    # Split the shuffled list into epoch_length * committees_per_slot pieces
    return split(shuffled_active_validator_indices, committees_per_slot * EPOCH_LENGTH)
```

<<<<<<< HEAD
**Invariant**: if `get_shuffling(seed, validators, shard, slot)` returns some value `x`, it should return the same value `x` for the same `seed` and `shard` and possible future modifications of `validators` forever in phase 0, and until the ~1 year deletion delay in phase 2 and in the future.

**Note**: this definition and the next few definitions make heavy use of repetitive computing. Production implementations are expected to appropriately use caching/memoization to avoid redoing work.
=======
    output = []
    for slot_position, slot_indices in enumerate(validators_per_slot):
        # Split the shuffled list into committees_per_slot pieces
        shard_indices = split(slot_indices, committees_per_slot)

        shard_id_start = crosslinking_start_shard + slot_position * committees_per_slot
>>>>>>> 05fdfcb8

#### `get_previous_epoch_committees_per_slot`

```python
def get_previous_epoch_committees_per_slot(state: BeaconState) -> int:
    previous_active_validators = get_active_validator_indices(validators, state.previous_epoch_calculation_slot)
    return get_committees_per_slot(len(previous_active_validators))
```

#### `get_current_epoch_committees_per_slot`

```python
def get_current_epoch_committees_per_slot(state: BeaconState) -> int:
    current_active_validators = get_active_validator_indices(validators, state.current_epoch_calculation_slot)
    return get_committees_per_slot(len(current_active_validators))
```

#### `get_shard_committees_at_slot`

```python
def get_shard_committees_at_slot(state: BeaconState,
                                 slot: int) -> List[Tuple[List[int], int]]:
    """
    Returns (i) the list of committees and (ii) the shard associated with the first committee for the ``slot``.
    """
    earliest_slot = state.slot - (state.slot % EPOCH_LENGTH) - EPOCH_LENGTH
    assert earliest_slot <= slot < earliest_slot + EPOCH_LENGTH * 2
    offset = slot % EPOCH_LENGTH

    if slot < earliest_slot + EPOCH_LENGTH:
        committees_per_slot = get_previous_epoch_committees_per_slot(state)
        shuffling = get_shuffling(state.previous_epoch_randao_mix,
                                  state.validator_registry,
                                  state.previous_epoch_calculation_slot)
        slot_start_shard = (state.previous_epoch_start_shard + committees_per_slot * offset) % SHARD_COUNT
    else:
        committees_per_slot = get_current_epoch_committees_per_slot(state)
        shuffling = get_shuffling(state.current_epoch_randao_mix,
                                  state.validator_registry,
                                  state.current_epoch_calculation_slot)
        slot_start_shard = (state.current_epoch_start_shard + committees_per_slot * offset) % SHARD_COUNT

    return [
        (shuffling[committees_per_slot * offset + i], (slot_start_shard + i) % SHARD_COUNT)
        for i in range(committees_per_slot)
    ]
```

**Note**: we plan to replace the shuffling algorithm with a pointwise-evaluable shuffle (see https://github.com/ethereum/eth2.0-specs/issues/323), which will allow calculation of the committees for each slot individually.

#### `get_block_root`

```python
def get_block_root(state: BeaconState,
                   slot: int) -> Hash32:
    """
    Returns the block root at a recent ``slot``.
    """
    assert state.slot <= slot + LATEST_BLOCK_ROOTS_LENGTH
    assert slot < state.slot
    return state.latest_block_roots[slot % LATEST_BLOCK_ROOTS_LENGTH]
```

`get_block_root(_, s)` should always return `hash_tree_root` of the block in the beacon chain at slot `s`, and `get_shard_committees_at_slot(_, s)` should not change unless the [validator](#dfn-validator) registry changes.

#### `get_randao_mix`

```python
def get_randao_mix(state: BeaconState,
                   slot: int) -> Hash32:
    """
    Returns the randao mix at a recent ``slot``.
    """
    assert state.slot <= slot + LATEST_RANDAO_MIXES_LENGTH
    assert slot < state.slot
    return state.latest_block_roots[slot % LATEST_RANDAO_MIXES_LENGTH]
```

#### `get_beacon_proposer_index`

```python
def get_beacon_proposer_index(state: BeaconState,
                              slot: int) -> int:
    """
    Returns the beacon proposer index for the ``slot``.
    """
    first_committee, _ = get_shard_committees_at_slot(state, slot)[0]
    return first_committee[slot % len(first_committee)]
```

#### `merkle_root`

```python
def merkle_root(values):
    """
    Merkleize ``values`` (where ``len(values)`` is a power of two) and return the Merkle root.
    """
    o = [0] * len(values) + values
    for i in range(len(values) - 1, 0, -1):
        o[i] = hash(o[i * 2] + o[i * 2 + 1])
    return o[1]
```

#### `get_attestation_participants`

```python
def get_attestation_participants(state: BeaconState,
                                 attestation_data: AttestationData,
                                 participation_bitfield: bytes) -> List[int]:
    """
    Returns the participant indices at for the ``attestation_data`` and ``participation_bitfield``.
    """

    # Find the committee in the list with the desired shard
    shard_committees = get_shard_committees_at_slot(state, attestation_data.slot)
    shard_committee = [committee for committee, shard in shard_committees if shard == attestation_data.shard][0]
    assert len(participation_bitfield) == ceil_div8(len(shard_committee))

    # Find the participating attesters in the committee
    participants = []
    for i, validator_index in enumerate(shard_committee):
        participation_bit = (participation_bitfield[i//8] >> (7 - (i % 8))) % 2
        if participation_bit == 1:
            participants.append(validator_index)
    return participants
```

#### `bytes1`, `bytes2`, ...

`bytes1(x): return x.to_bytes(1, 'big')`, `bytes2(x): return x.to_bytes(2, 'big')`, and so on for all integers, particularly 1, 2, 3, 4, 8, 32.

#### `get_effective_balance`

```python
def get_effective_balance(state: State, index: int) -> int:
    """
    Returns the effective balance (also known as "balance at stake") for a ``validator`` with the given ``index``.
    """
    return min(state.validator_balances[index], MAX_DEPOSIT * GWEI_PER_ETH)
```

#### `get_fork_version`

```python
def get_fork_version(fork_data: ForkData,
                     slot: int) -> int:
    if slot < fork_data.fork_slot:
        return fork_data.pre_fork_version
    else:
        return fork_data.post_fork_version
```

#### `get_domain`

```python
def get_domain(fork_data: ForkData,
               slot: int,
               domain_type: int) -> int:
    return get_fork_version(
        fork_data,
        slot
    ) * 2**32 + domain_type
```

#### `verify_slashable_vote_data`

```python
def verify_slashable_vote_data(state: BeaconState, vote_data: SlashableVoteData) -> bool:
    if len(vote_data.custody_bit_0_indices) + len(vote_data.custody_bit_1_indices) > MAX_CASPER_VOTES:
        return False

    return bls_verify_multiple(
        pubkeys=[
            aggregate_pubkey([state.validators[i].pubkey for i in vote_data.custody_bit_0_indices]),
            aggregate_pubkey([state.validators[i].pubkey for i in vote_data.custody_bit_1_indices]),
        ],
        messages=[
            hash_tree_root(AttestationDataAndCustodyBit(vote_data.data, False)),
            hash_tree_root(AttestationDataAndCustodyBit(vote_data.data, True)),
        ],
        signature=vote_data.aggregate_signature,
        domain=get_domain(
            state.fork_data,
            state.slot,
            DOMAIN_ATTESTATION,
        ),
    )
```

#### `is_double_vote`

```python
def is_double_vote(attestation_data_1: AttestationData,
                   attestation_data_2: AttestationData) -> bool
    """
    Assumes ``attestation_data_1`` is distinct from ``attestation_data_2``.
    Returns True if the provided ``AttestationData`` are slashable
    due to a 'double vote'.
    """
    target_epoch_1 = attestation_data_1.slot // EPOCH_LENGTH
    target_epoch_2 = attestation_data_2.slot // EPOCH_LENGTH
    return target_epoch_1 == target_epoch_2
```

#### `is_surround_vote`

```python
def is_surround_vote(attestation_data_1: AttestationData,
                     attestation_data_2: AttestationData) -> bool:
    """
    Assumes ``attestation_data_1`` is distinct from ``attestation_data_2``.
    Returns True if the provided ``AttestationData`` are slashable
    due to a 'surround vote'.
    Note: parameter order matters as this function only checks
    that ``attestation_data_1`` surrounds ``attestation_data_2``.
    """
    source_epoch_1 = attestation_data_1.justified_slot // EPOCH_LENGTH
    source_epoch_2 = attestation_data_2.justified_slot // EPOCH_LENGTH
    target_epoch_1 = attestation_data_1.slot // EPOCH_LENGTH
    target_epoch_2 = attestation_data_2.slot // EPOCH_LENGTH
    return (
        (source_epoch_1 < source_epoch_2) and
        (source_epoch_2 + 1 == target_epoch_2) and
        (target_epoch_2 < target_epoch_1)
    )
```

#### `integer_squareroot`

```python
def integer_squareroot(n: int) -> int:
    """
    The largest integer ``x`` such that ``x**2`` is less than ``n``.
    """
    x = n
    y = (x + 1) // 2
    while y < x:
        x = y
        y = (x + n // x) // 2
    return x
```

#### `bls_verify`

`bls_verify` is a function for verifying a BLS12-381 signature, defined in the [BLS Signature spec](https://github.com/ethereum/eth2.0-specs/blob/master/specs/bls_signature.md#bls_verify).

#### `bls_verify_multiple`

`bls_verify_multiple` is a function for verifying a BLS12-381 signature constructed from multiple messages, defined in the [BLS Signature spec](https://github.com/ethereum/eth2.0-specs/blob/master/specs/bls_signature.md#bls_verify_multiple).

#### `bls_aggregate_pubkeys`

`bls_aggregate_pubkeys` is a function for aggregating a BLS12-381 public keys into a single aggregate key, defined in the [BLS Signature spec](https://github.com/ethereum/eth2.0-specs/blob/master/specs/bls_signature.md#bls_aggregate_pubkeys).

### On startup

A valid block with slot `GENESIS_SLOT` (a "genesis block") has the following values. Other validity rules (e.g. requiring a signature) do not apply.

```python
{
    slot=GENESIS_SLOT,
    parent_root=ZERO_HASH,
    state_root=STARTUP_STATE_ROOT,
    randao_reveal=ZERO_HASH,
    deposit_root=ZERO_HASH,
    signature=EMPTY_SIGNATURE,
    body=BeaconBlockBody(
        proposer_slashings=[],
        casper_slashings=[],
        attestations=[],
        custody_reseeds=[],
        custody_challenges=[],
        custody_responses=[],
        deposits=[],
        exits=[],
    ),
}
```

`STARTUP_STATE_ROOT` (in the above "genesis block") is generated from the `get_initial_beacon_state` function below. When enough full deposits have been made to the deposit contract and the `ChainStart` log has been emitted, `get_initial_beacon_state` will execute to compute the `hash_tree_root` of `BeaconState`.

```python
def get_initial_beacon_state(initial_validator_deposits: List[Deposit],
                             genesis_time: int,
                             latest_deposit_root: Hash32) -> BeaconState:
    state = BeaconState(
        # Misc
        slot=GENESIS_SLOT,
        genesis_time=genesis_time,
        fork_data=ForkData(
            pre_fork_version=GENESIS_FORK_VERSION,
            post_fork_version=GENESIS_FORK_VERSION,
            fork_slot=GENESIS_SLOT,
        ),

        # Validator registry
        validator_registry=[],
        validator_balances=[],
        validator_registry_latest_change_slot=GENESIS_SLOT,
        validator_registry_exit_count=0,
        validator_registry_delta_chain_tip=ZERO_HASH,

        # Randomness and committees
        latest_randao_mixes=[ZERO_HASH for _ in range(LATEST_RANDAO_MIXES_LENGTH)],
        latest_vdf_outputs=[ZERO_HASH for _ in range(LATEST_RANDAO_MIXES_LENGTH // EPOCH_LENGTH)],
        previous_epoch_start_shard=0,
        current_epoch_start_shard=GENESIS_START_SHARD,
        previous_epoch_calculation_slot=GENESIS_SLOT,
        current_epoch_calculation_slot=GENESIS_SLOT,
        previous_epoch_randao_mix=ZERO_HASH,
        current_epoch_randao_mix=ZERO_HASH,

        # Custody challenges
        custody_challenges=[],

        # Finality
        previous_justified_slot=GENESIS_SLOT,
        justified_slot=GENESIS_SLOT,
        justification_bitfield=0,
        finalized_slot=GENESIS_SLOT,

        # Recent state
        latest_crosslinks=[CrosslinkRecord(slot=GENESIS_SLOT, shard_block_root=ZERO_HASH) for _ in range(SHARD_COUNT)],
        latest_block_roots=[ZERO_HASH for _ in range(LATEST_BLOCK_ROOTS_LENGTH)],
        latest_penalized_exit_balances=[0 for _ in LATEST_PENALIZED_EXIT_LENGTH],
        latest_attestations=[],
        batched_block_roots=[],

        # Deposit root
        latest_deposit_root=latest_deposit_root,
        deposit_root_votes=[],
    )

    # Process initial deposits
    for deposit in initial_validator_deposits:
        process_deposit(
            state=state,
            pubkey=deposit.deposit_data.deposit_input.pubkey,
            amount=deposit.deposit_data.amount,
            proof_of_possession=deposit.deposit_data.deposit_input.proof_of_possession,
            withdrawal_credentials=deposit.deposit_data.deposit_input.withdrawal_credentials,
            randao_commitment=deposit.deposit_data.deposit_input.randao_commitment,
            custody_commitment=deposit.deposit_data.deposit_input.custody_commitment,
        )

    # Process initial activations
    for validator_index, _ in enumerate(state.validator_registry):
        if get_effective_balance(state, validator_index) >= MAX_DEPOSIT * GWEI_PER_ETH:
            activate_validator(state, validator_index, True)

<<<<<<< HEAD
=======
    # Set initial committee shuffling
    initial_shuffling = get_shuffling(ZERO_HASH, state.validator_registry, GENESIS_START_SHARD, GENESIS_SLOT)
    state.shard_committees_at_slots = initial_shuffling + initial_shuffling

>>>>>>> 05fdfcb8
    return state
```

### Routine for processing deposits

First, a helper function:

```python
def validate_proof_of_possession(state: BeaconState,
                                 pubkey: int,
                                 proof_of_possession: bytes,
                                 withdrawal_credentials: Hash32,
                                 randao_commitment: Hash32,
                                 custody_commitment: Hash32) -> bool:
    proof_of_possession_data = DepositInput(
        pubkey=pubkey,
        withdrawal_credentials=withdrawal_credentials,
        randao_commitment=randao_commitment,
        custody_commitment=custody_commitment,
        proof_of_possession=EMPTY_SIGNATURE,
    )

    return bls_verify(
        pubkey=pubkey,
        message=hash_tree_root(proof_of_possession_data),
        signature=proof_of_possession,
        domain=get_domain(
            state.fork_data,
            state.slot,
            DOMAIN_DEPOSIT,
        )
    )
```

Now, to add a [validator](#dfn-validator) or top up an existing [validator](#dfn-validator)'s balance by some `deposit` amount:

```python
def process_deposit(state: BeaconState,
                    pubkey: int,
                    amount: int,
                    proof_of_possession: bytes,
                    withdrawal_credentials: Hash32,
                    randao_commitment: Hash32,
                    custody_commitment: Hash32) -> None:
    """
    Process a deposit from Ethereum 1.0.
    Note that this function mutates ``state``.
    """
    # Validate the given `proof_of_possession`
    assert validate_proof_of_possession(
        state,
        pubkey,
        proof_of_possession,
        withdrawal_credentials,
        randao_commitment,
        custody_commitment,
    )

    validator_pubkeys = [v.pubkey for v in state.validator_registry]

    if pubkey not in validator_pubkeys:
        # Add new validator
        validator = ValidatorRecord(
            pubkey=pubkey,
            withdrawal_credentials=withdrawal_credentials,
            randao_commitment=randao_commitment,
            randao_layers=0,
            activation_slot=FAR_FUTURE_SLOT,
            exit_slot=FAR_FUTURE_SLOT,
            withdrawal_slot=FAR_FUTURE_SLOT,
            penalized_slot=FAR_FUTURE_SLOT,
            exit_count=0,
            status_flags=0,
            custody_commitment=custody_commitment,
            latest_custody_reseed_slot=GENESIS_SLOT,
            penultimate_custody_reseed_slot=GENESIS_SLOT,
        )

        # Note: In phase 2 registry indices that has been withdrawn for a long time will be recycled.
        index = len(state.validator_registry)
        state.validator_registry.append(validator)
        state.validator_balances.append(amount)
    else:
        # Increase balance by deposit amount
        index = validator_pubkeys.index(pubkey)
        assert state.validator_registry[index].withdrawal_credentials == withdrawal_credentials

        state.validator_balances[index] += amount
```

### Routines for updating validator status

Note: All functions in this section mutate `state`.

```python
def activate_validator(state: BeaconState, index: int, genesis: bool) -> None:
    validator = state.validator_registry[index]

    validator.activation_slot = GENESIS_SLOT if genesis else (state.slot + ENTRY_EXIT_DELAY)
    state.validator_registry_delta_chain_tip = hash_tree_root(
        ValidatorRegistryDeltaBlock(
            current_validator_registry_delta_chain_tip=state.validator_registry_delta_chain_tip,
            validator_index=index,
            pubkey=validator.pubkey,
            slot=validator.activation_slot,
            flag=ACTIVATION,
        )
    )
```

```python
def initiate_validator_exit(state: BeaconState, index: int) -> None:
    validator = state.validator_registry[index]
    validator.status_flags |= INITIATED_EXIT
```

```python
def exit_validator(state: BeaconState, index: int) -> None:
    validator = state.validator_registry[index]

    # The following updates only occur if not previous exited
    if validator.exit_slot <= state.slot + ENTRY_EXIT_DELAY:
        return

    validator.exit_slot = state.slot + ENTRY_EXIT_DELAY

    state.validator_registry_exit_count += 1
    validator.exit_count = state.validator_registry_exit_count
    state.validator_registry_delta_chain_tip = hash_tree_root(
        ValidatorRegistryDeltaBlock(
            current_validator_registry_delta_chain_tip=state.validator_registry_delta_chain_tip,
            validator_index=index,
            pubkey=validator.pubkey,
            slot=validator.exit_slot,
            flag=EXIT,
        )
    )
```

```python
def penalize_validator(state: BeaconState, index: int) -> None:
    exit_validator(state, index)
    validator = state.validator_registry[index]
    state.latest_penalized_exit_balances[(state.slot // EPOCH_LENGTH) % LATEST_PENALIZED_EXIT_LENGTH] += get_effective_balance(state, index)

    whistleblower_index = get_beacon_proposer_index(state, state.slot)
    whistleblower_reward = get_effective_balance(state, index) // WHISTLEBLOWER_REWARD_QUOTIENT
    state.validator_balances[whistleblower_index] += whistleblower_reward
    state.validator_balances[index] -= whistleblower_reward
    validator.penalized_slot = state.slot
```

```python
def prepare_validator_for_withdrawal(state: BeaconState, index: int) -> None:
    validator = state.validator_registry[index]
    validator.status_flags |= WITHDRAWABLE
```

## Per-slot processing

Below are the processing steps that happen at every slot.

### Misc counters

* Set `state.slot += 1`.
* Set `state.validator_registry[get_beacon_proposer_index(state, state.slot)].randao_layers += 1`.
* Set `state.latest_randao_mixes[state.slot % LATEST_RANDAO_MIXES_LENGTH] = state.latest_randao_mixes[(state.slot - 1) % LATEST_RANDAO_MIXES_LENGTH]`

### Block roots

* Let `previous_block_root` be the `tree_hash_root` of the previous beacon block processed in the chain.
* Set `state.latest_block_roots[(state.slot - 1) % LATEST_BLOCK_ROOTS_LENGTH] = previous_block_root`.
* If `state.slot % LATEST_BLOCK_ROOTS_LENGTH == 0` append `merkle_root(state.latest_block_roots)` to `state.batched_block_roots`.

## Per-block processing

Below are the processing steps that happen at every `block`.

### Slot

* Verify that `block.slot == state.slot`.

### Proposer signature

* Let `block_without_signature_root` be the `hash_tree_root` of `block` where `block.signature` is set to `EMPTY_SIGNATURE`.
* Let `proposal_root = hash_tree_root(ProposalSignedData(state.slot, BEACON_CHAIN_SHARD_NUMBER, block_without_signature_root))`.
* Verify that `bls_verify(pubkey=state.validator_registry[get_beacon_proposer_index(state, state.slot)].pubkey, data=proposal_root, signature=block.signature, domain=get_domain(state.fork_data, state.slot, DOMAIN_PROPOSAL))`.

### RANDAO

* Let `repeat_hash(x, n) = x if n == 0 else repeat_hash(hash(x), n-1)`.
* Let `proposer = state.validator_registry[get_beacon_proposer_index(state, state.slot)]`.
* Verify that `repeat_hash(block.randao_reveal, proposer.randao_layers) == proposer.randao_commitment`.
* Set `state.latest_randao_mixes[state.slot % LATEST_RANDAO_MIXES_LENGTH] = hash(xor(state.latest_randao_mixes[state.slot % LATEST_RANDAO_MIXES_LENGTH], block.randao_reveal))`
* Set `proposer.randao_commitment = block.randao_reveal`.
* Set `proposer.randao_layers = 0`.

### Deposit root

* If `block.deposit_root` is `deposit_root_vote.deposit_root` for some `deposit_root_vote` in `state.deposit_root_votes`, set `deposit_root_vote.vote_count += 1`.
* Otherwise, append to `state.deposit_root_votes` a new `DepositRootVote(deposit_root=block.deposit_root, vote_count=1)`.

### Operations

#### Proposer slashings

Verify that `len(block.body.proposer_slashings) <= MAX_PROPOSER_SLASHINGS`.

For each `proposer_slashing` in `block.body.proposer_slashings`:

* Let `proposer = state.validator_registry[proposer_slashing.proposer_index]`.
* Verify that `proposer_slashing.proposal_data_1.slot == proposer_slashing.proposal_data_2.slot`.
* Verify that `proposer_slashing.proposal_data_1.shard == proposer_slashing.proposal_data_2.shard`.
* Verify that `proposer_slashing.proposal_data_1.block_root != proposer_slashing.proposal_data_2.block_root`.
* Verify that `validator.penalized_slot > state.slot`.
* Verify that `bls_verify(pubkey=proposer.pubkey, message=hash_tree_root(proposer_slashing.proposal_data_1), signature=proposer_slashing.proposal_signature_1, domain=get_domain(state.fork_data, proposer_slashing.proposal_data_1.slot, DOMAIN_PROPOSAL))`.
* Verify that `bls_verify(pubkey=proposer.pubkey, message=hash_tree_root(proposer_slashing.proposal_data_2), signature=proposer_slashing.proposal_signature_2, domain=get_domain(state.fork_data, proposer_slashing.proposal_data_2.slot, DOMAIN_PROPOSAL))`.
* Run `penalize_validator(state, proposer_slashing.proposer_index)`.

#### Casper slashings

Verify that `len(block.body.casper_slashings) <= MAX_CASPER_SLASHINGS`.

For each `casper_slashing` in `block.body.casper_slashings`:

* Let `slashable_vote_data_1 = casper_slashing.slashable_vote_data_1`.
* Let `slashable_vote_data_2 = casper_slashing.slashable_vote_data_2`.
* Let `indices(slashable_vote_data) = slashable_vote_data.custody_bit_0_indices + slashable_vote_data.custody_bit_1_indices`.
* Let `intersection = [x for x in indices(slashable_vote_data_1) if x in indices(slashable_vote_data_2)]`.
* Verify that `len(intersection) >= 1`.
* Verify that `slashable_vote_data_1.data != slashable_vote_data_2.data`.
* Verify that `is_double_vote(slashable_vote_data_1.data, slashable_vote_data_2.data)` or `is_surround_vote(slashable_vote_data_1.data, slashable_vote_data_2.data)`.
* Verify that `verify_slashable_vote_data(state, slashable_vote_data_1)`.
* Verify that `verify_slashable_vote_data(state, slashable_vote_data_2)`.
* For each [validator](#dfn-validator) index `i` in `intersection` run `penalize_validator(state, i)` if `state.validator_registry[i].penalized_slot > state.slot`.

#### Attestations

Verify that `len(block.body.attestations) <= MAX_ATTESTATIONS`.

For each `attestation` in `block.body.attestations`:

* Verify that `attestation.data.slot + MIN_ATTESTATION_INCLUSION_DELAY <= state.slot`.
* Verify that `attestation.data.slot + EPOCH_LENGTH >= state.slot`.
* Verify that `attestation.data.justified_slot` is equal to `state.justified_slot if attestation.data.slot >= state.slot - (state.slot % EPOCH_LENGTH) else state.previous_justified_slot`.
* Verify that `attestation.data.justified_block_root` is equal to `get_block_root(state, attestation.data.justified_slot)`.
* Verify that either `attestation.data.latest_crosslink_root` or `attestation.data.shard_block_root` equals `state.latest_crosslinks[shard].shard_block_root`.
* `aggregate_signature` verification:
    * Let `participants = get_attestation_participants(state, attestation.data, attestation.participation_bitfield)`.
    * Let `group_public_key = bls_aggregate_pubkeys([state.validator_registry[v].pubkey for v in participants])`.
    * Verify that `bls_verify(pubkey=group_public_key, message=hash_tree_root(AttestationDataAndCustodyBit(attestation.data, False)), signature=attestation.aggregate_signature, domain=get_domain(state.fork_data, attestation.data.slot, DOMAIN_ATTESTATION))`.
* [TO BE REMOVED IN PHASE 1] Verify that `attestation.data.shard_block_root == ZERO_HASH`.
* Append `PendingAttestationRecord(data=attestation.data, participation_bitfield=attestation.participation_bitfield, custody_bitfield=attestation.custody_bitfield, slot_included=state.slot)` to `state.latest_attestations`.

#### Deposits

Verify that `len(block.body.deposits) <= MAX_DEPOSITS`.

[TODO: add logic to ensure that deposits from 1.0 chain are processed in order]

For each `deposit` in `block.body.deposits`:

* Let `serialized_deposit_data` be the serialized form of `deposit.deposit_data`. It should be the `DepositInput` followed by 8 bytes for `deposit_data.amount` and 8 bytes for `deposit_data.timestamp`. That is, it should match `deposit_data` in the [Ethereum 1.0 deposit contract](#ethereum-10-deposit-contract) of which the hash was placed into the Merkle tree.
* Use the following procedure to verify `deposit.merkle_branch`, setting `leaf=serialized_deposit_data`, `depth=DEPOSIT_CONTRACT_TREE_DEPTH` and `root=state.latest_deposit_root`:

```python
def verify_merkle_branch(leaf: Hash32, branch: [Hash32], depth: int, index: int, root: Hash32) -> bool:
    value = leaf
    for i in range(depth):
        if index // (2**i) % 2:
            value = hash(branch[i] + value)
        else:
            value = hash(value + branch[i])
    return value == root
```

* Run the following:

```python
process_deposit(
    state=state,
    pubkey=deposit.deposit_data.deposit_input.pubkey,
    amount=deposit.deposit_data.amount,
    proof_of_possession=deposit.deposit_data.deposit_input.proof_of_possession,
    withdrawal_credentials=deposit.deposit_data.deposit_input.withdrawal_credentials,
    randao_commitment=deposit.deposit_data.deposit_input.randao_commitment,
    custody_commitment=deposit.deposit_data.deposit_input.custody_commitment,
)
```

#### Exits

Verify that `len(block.body.exits) <= MAX_EXITS`.

For each `exit` in `block.body.exits`:

* Let `validator = state.validator_registry[exit.validator_index]`.
* Verify that `validator.exit_slot > state.slot + ENTRY_EXIT_DELAY`.
* Verify that `state.slot >= exit.slot`.
* Verify that `bls_verify(pubkey=validator.pubkey, message=ZERO_HASH, signature=exit.signature, domain=get_domain(state.fork_data, exit.slot, DOMAIN_EXIT))`.
* Run `initiate_validator_exit(state, exit.validator_index)`.

#### Custody

[TO BE REMOVED IN PHASE 1] Verify that `len(block.body.custody_reseeds) == len(block.body.custody_challenges) == len(block.body.custody_responses) == 0`.

## Per-epoch processing

The steps below happen when `state.slot % EPOCH_LENGTH == 0`.

### Helpers

All [validators](#dfn-validator):

* Let `active_validator_indices = get_active_validator_indices(state.validator_registry, state.slot)`.
* Let `total_balance = sum([get_effective_balance(state, i) for i in active_validator_indices])`.

[Validators](#dfn-Validator) attesting during the current epoch:

* Let `current_epoch_attestations = [a for a in state.latest_attestations if state.slot - EPOCH_LENGTH <= a.data.slot < state.slot]`. (Note: this is the set of attestations of slots in the epoch `state.slot-EPOCH_LENGTH...state.slot-1`, _not_ attestations that got included in the chain during the epoch `state.slot-EPOCH_LENGTH...state.slot-1`.)
* Validators justifying the epoch boundary block at the start of the current epoch:
  * Let `current_epoch_boundary_attestations = [a for a in current_epoch_attestations if a.data.epoch_boundary_root == get_block_root(state, state.slot-EPOCH_LENGTH) and a.justified_slot == state.justified_slot]`.
  * Let `current_epoch_boundary_attester_indices` be the union of the [validator](#dfn-validator) index sets given by `[get_attestation_participants(state, a.data, a.participation_bitfield) for a in current_epoch_boundary_attestations]`.
  * Let `current_epoch_boundary_attesting_balance = sum([get_effective_balance(state, i) for i in current_epoch_boundary_attester_indices])`.

[Validators](#dfn-Validator) attesting during the previous epoch:

* Validators that made an attestation during the previous epoch:
  * Let `previous_epoch_attestations = [a for a in state.latest_attestations if state.slot - 2 * EPOCH_LENGTH <= a.slot < state.slot - EPOCH_LENGTH]`.
  * Let `previous_epoch_attester_indices` be the union of the validator index sets given by `[get_attestation_participants(state, a.data, a.participation_bitfield) for a in previous_epoch_attestations]`.
* Validators targeting the previous justified slot:
  * Let `previous_epoch_justified_attestations = [a for a in current_epoch_attestations + previous_epoch_attestations if a.justified_slot == state.previous_justified_slot]`.
  * Let `previous_epoch_justified_attester_indices` be the union of the validator index sets given by `[get_attestation_participants(state, a.data, a.participation_bitfield) for a in previous_epoch_justified_attestations]`.
  * Let `previous_epoch_justified_attesting_balance = sum([get_effective_balance(state, i) for i in previous_epoch_justified_attester_indices])`.
* Validators justifying the epoch boundary block at the start of the previous epoch:
  * Let `previous_epoch_boundary_attestations = [a for a in previous_epoch_justified_attestations if a.epoch_boundary_root == get_block_root(state, state.slot - 2 * EPOCH_LENGTH)]`.
  * Let `previous_epoch_boundary_attester_indices` be the union of the validator index sets given by `[get_attestation_participants(state, a.data, a.participation_bitfield) for a in previous_epoch_boundary_attestations]`.
  * Let `previous_epoch_boundary_attesting_balance = sum([get_effective_balance(state, i) for i in previous_epoch_boundary_attester_indices])`.
* Validators attesting to the expected beacon chain head during the previous epoch:
  * Let `previous_epoch_head_attestations = [a for a in previous_epoch_attestations if a.beacon_block_root == get_block_root(state, a.slot)]`.
  * Let `previous_epoch_head_attester_indices` be the union of the validator index sets given by `[get_attestation_participants(state, a.data, a.participation_bitfield) for a in previous_epoch_head_attestations]`.
  * Let `previous_epoch_head_attesting_balance = sum([get_effective_balance(state, i) for i in previous_epoch_head_attester_indices])`.

**Note**: `previous_epoch_boundary_attesting_balance` balance might be marginally different than `current_epoch_boundary_attesting_balance` during the previous epoch transition. Due to the tight bound on validator churn each epoch and small per-epoch rewards/penalties, the potential balance difference is very low and only marginally affects consensus safety.

For every `slot in range(state.slot - 2 * EPOCH_LENGTH, state.slot)`, let `shard_committee_at_slot = get_shard_committees_at_slot(slot)`. For every `(shard_committee, shard)` in `shard_committee_at_slot`, compute:

* Let `shard_block_root` be `state.latest_crosslinks[shard].shard_block_root`
* Let `attesting_validator_indices(shard_committee, shard_block_root)` be the union of the [validator](#dfn-validator) index sets given by `[get_attestation_participants(state, a.data, a.participation_bitfield) for a in current_epoch_attestations + previous_epoch_attestations if a.shard == shard and a.shard_block_root == shard_block_root]`.
* Let `winning_root(shard_committee)` be equal to the value of `shard_block_root` such that `sum([get_effective_balance(state, i) for i in attesting_validator_indices(shard_committee, shard_block_root)])` is maximized (ties broken by favoring lower `shard_block_root` values).
* Let `attesting_validators(shard_committee)` be equal to `attesting_validator_indices(shard_committee, winning_root(shard_committee))` for convenience.
* Let `total_attesting_balance(shard_committee) = sum([get_effective_balance(state, i) for i in attesting_validators(shard_committee)])`.
<<<<<<< HEAD
* Let `total_balance(shard_committee) = sum([get_effective_balance(state, i) for i in shard_committee])`.
=======
* Let `total_balance(shard_committee) = sum([get_effective_balance(state, i) for i in shard_committee.committee])`.

Define the following helpers to process attestation inclusion rewards and inclusion distance reward/penalty. For every attestation `a` in `previous_epoch_attestations`:

>>>>>>> 05fdfcb8
* Let `inclusion_slot(state, index) = a.slot_included` for the attestation `a` where `index` is in `get_attestation_participants(state, a.data, a.participation_bitfield)`.
* Let `inclusion_distance(state, index) = a.slot_included - a.data.slot` where `a` is the above attestation.

### Deposit roots

If `state.slot % DEPOSIT_ROOT_VOTING_PERIOD == 0`:

* Set `state.latest_deposit_root = deposit_root_vote.deposit_root` if `deposit_root_vote.vote_count * 2 > DEPOSIT_ROOT_VOTING_PERIOD` for some `deposit_root_vote` in `state.deposit_root_votes`.
* Set `state.deposit_root_votes = []`.

### Justification

* Set `state.previous_justified_slot = state.justified_slot`.
* Set `state.justification_bitfield = (state.justification_bitfield * 2) % 2**64`.
* Set `state.justification_bitfield |= 2` and `state.justified_slot = state.slot - 2 * EPOCH_LENGTH` if `3 * previous_epoch_boundary_attesting_balance >= 2 * total_balance`.
* Set `state.justification_bitfield |= 1` and `state.justified_slot = state.slot - 1 * EPOCH_LENGTH` if `3 * current_epoch_boundary_attesting_balance >= 2 * total_balance`.

Set `state.finalized_slot = state.previous_justified_slot` if any of the following are true:

* `state.previous_justified_slot == state.slot - 2 * EPOCH_LENGTH and state.justification_bitfield % 4 == 3`
* `state.previous_justified_slot == state.slot - 3 * EPOCH_LENGTH and state.justification_bitfield % 8 == 7`
* `state.previous_justified_slot == state.slot - 4 * EPOCH_LENGTH and state.justification_bitfield % 16 in (15, 14)`

### Crosslinks

For every `slot in range(state.slot - 2 * EPOCH_LENGTH, state.slot)`, let `shard_committee_at_slot = get_shard_committees_at_slot(slot)`. For every `(shard_committee, shard)` in `shard_committee_at_slot`, compute:

* Set `state.latest_crosslinks[shard] = CrosslinkRecord(slot=state.slot, shard_block_root=winning_root(shard_committee))` if `3 * total_attesting_balance(shard_committee) >= 2 * total_balance(shard_committee)`.

### Rewards and penalties

First, we define some additional helpers:

* Let `base_reward_quotient = BASE_REWARD_QUOTIENT * integer_squareroot(total_balance // GWEI_PER_ETH)`.
* Let `base_reward(state, index) = get_effective_balance(state, index) // base_reward_quotient // 5` for any validator with the given `index`.
* Let `inactivity_penalty(state, index, epochs_since_finality) = base_reward(state, index) + get_effective_balance(state, index) * epochs_since_finality // INACTIVITY_PENALTY_QUOTIENT // 2` for any validator with the given `index`.

#### Justification and finalization

Note: When applying penalties in the following balance recalculations implementers should make sure the `uint64` does not underflow.

* Let `epochs_since_finality = (state.slot - state.finalized_slot) // EPOCH_LENGTH`.

Case 1: `epochs_since_finality <= 4`:

* Expected FFG source:
  * Any [validator](#dfn-validator) `index` in `previous_epoch_justified_attester_indices` gains `base_reward(state, index) * previous_epoch_justified_attesting_balance // total_balance`.
  * Any [active validator](#dfn-active-validator) `v` not in `previous_epoch_justified_attester_indices` loses `base_reward(state, index)`.
* Expected FFG target:
  * Any [validator](#dfn-validator) `index` in `previous_epoch_boundary_attester_indices` gains `base_reward(state, index) * previous_epoch_boundary_attesting_balance // total_balance`.
  * Any [active validator](#dfn-active-validator) `index` not in `previous_epoch_boundary_attester_indices` loses `base_reward(state, index)`.
* Expected beacon chain head:
  * Any [validator](#dfn-validator) `index` in `previous_epoch_head_attester_indices` gains `base_reward(state, index) * previous_epoch_head_attesting_balance // total_balance)`.
  * Any [active validator](#dfn-active-validator) `index` not in `previous_epoch_head_attester_indices` loses `base_reward(state, index)`.
* Inclusion distance:
  * Any [validator](#dfn-validator) `index` in `previous_epoch_attester_indices` gains `base_reward(state, index) * MIN_ATTESTATION_INCLUSION_DELAY // inclusion_distance(state, index)`

Case 2: `epochs_since_finality > 4`:

* Any [active validator](#dfn-active-validator) `index` not in `previous_epoch_justified_attester_indices`, loses `inactivity_penalty(state, index, epochs_since_finality)`.
* Any [active validator](#dfn-active-validator) `index` not in `previous_epoch_boundary_attester_indices`, loses `inactivity_penalty(state, index, epochs_since_finality)`.
* Any [active validator](#dfn-active-validator) `index` not in `previous_epoch_head_attester_indices`, loses `base_reward(state, index)`.
* Any [active_validator](#dfn-active-validator) `index` with `validator.penalized_slot <= state.slot`, loses `2 * inactivity_penalty(state, index, epochs_since_finality) + base_reward(state, index)`.
* Any [validator](#dfn-validator) `index` in `previous_epoch_attester_indices` loses `base_reward(state, index) - base_reward(state, index) * MIN_ATTESTATION_INCLUSION_DELAY // inclusion_distance(state, index)`

#### Attestation inclusion

For each `index` in `previous_epoch_attester_indices`, we determine the proposer `proposer_index = get_beacon_proposer_index(state, inclusion_slot(state, index))` and set `state.validator_balances[proposer_index] += base_reward(state, index) // INCLUDER_REWARD_QUOTIENT`.

#### Crosslinks

For every `i in range(state.slot - 2 * EPOCH_LENGTH, state.slot - EPOCH_LENGTH)`, let `shard_committee_at_slot, start_shard = get_shard_committees_at_slot(i)`. For every `j in range(len(shard_committee_at_slot))`, let `shard_committee = shard_committee_at_slot[j]`, `shard = (start_shard + j) % SHARD_COUNT`, and compute:

* If `index in attesting_validators(shard_committee)`, `state.validator_balances[index] += base_reward(state, index) * total_attesting_balance(shard_committee) // total_balance(shard_committee))`.
* If `index not in attesting_validators(shard_committee)`, `state.validator_balances[index] -= base_reward(state, index)`.

### Ejections

* Run `process_ejections(state)`.

```python
def process_ejections(state: BeaconState) -> None:
    """
    Iterate through the validator registry
    and eject active validators with balance below ``EJECTION_BALANCE``.
    """
    for index in active_validator_indices(state.validator_registry):
        if state.validator_balances[index] < EJECTION_BALANCE * GWEI_PER_ETH:
            exit_validator(state, index)
```

### Validator registry

If the following are satisfied:

* `state.finalized_slot > state.validator_registry_latest_change_slot`
<<<<<<< HEAD
* `state.latest_crosslinks[shard].slot > state.validator_registry_latest_change_slot` for every shard number `shard` in `[(state.current_epoch_start_shard + i) % SHARD_COUNT for i in range(get_current_epoch_committees_per_slot(state) * EPOCH_LENGTH)]` (that is, for every shard in the current committees)
=======
* `state.latest_crosslinks[shard].slot > state.validator_registry_latest_change_slot` for every shard number `shard` in `shard_committee` from `shard_committee_at_slot` in `state.shard_committees_at_slots`
>>>>>>> 05fdfcb8

update the validator registry and associated fields by running

```python
def update_validator_registry(state: BeaconState) -> None:
    """
    Update validator registry.
    Note that this function mutates ``state``.
    """
    # The active validators
    active_validator_indices = get_active_validator_indices(state.validator_registry, state.slot)
    # The total effective balance of active validators
    total_balance = sum([get_effective_balance(state, i) for i in active_validator_indices])

    # The maximum balance churn in Gwei (for deposits and exits separately)
    max_balance_churn = max(
        MAX_DEPOSIT * GWEI_PER_ETH,
        total_balance // (2 * MAX_BALANCE_CHURN_QUOTIENT)
    )

    # Activate validators within the allowable balance churn
    balance_churn = 0
    for index, validator in enumerate(state.validator_registry):
        if validator.activation_slot > state.slot + ENTRY_EXIT_DELAY and state.validator_balances[index] >= MAX_DEPOSIT * GWEI_PER_ETH:
            # Check the balance churn would be within the allowance
            balance_churn += get_effective_balance(state, index)
            if balance_churn > max_balance_churn:
                break

            # Activate validator
            activate_validator(state, index, False)

    # Exit validators within the allowable balance churn
    balance_churn = 0
    for index, validator in enumerate(state.validator_registry):
        if validator.exit_slot > state.slot + ENTRY_EXIT_DELAY and validator.status_flags & INITIATED_EXIT:
            # Check the balance churn would be within the allowance
            balance_churn += get_effective_balance(state, index)
            if balance_churn > max_balance_churn:
                break

            # Exit validator
            exit_validator(state, index)

    state.validator_registry_latest_change_slot = state.slot
```

and perform the following updates:

* Set `state.previous_epoch_calculation_slot = state.current_epoch_calculation_slot`
* Set `state.previous_epoch_start_shard = state.current_epoch_start_shard`
* Set `state.previous_epoch_randao_mix = state.current_epoch_randao_mix`
* Set `state.current_epoch_calculation_slot = state.slot`
* Set `state.current_epoch_start_shard = (state.current_epoch_start_shard + get_current_epoch_committees_per_slot(state) * EPOCH_LENGTH) % SHARD_COUNT`
* Set `state.current_epoch_randao_mix = get_randao_mix(state, state.current_epoch_calculation_slot - SEED_LOOKAHEAD)`

If a validator registry update does _not_ happen do the following:

* Set `state.previous_epoch_calculation_slot = state.current_epoch_calculation_slot`
* Set `state.previous_epoch_start_shard = state.current_epoch_start_shard`
* Let `epochs_since_last_registry_change = (state.slot - state.validator_registry_latest_change_slot) // EPOCH_LENGTH`.
* If `epochs_since_last_registry_change` is an exact power of 2, set `state.current_epoch_calculation_slot = state.slot` and `state.current_epoch_randao_mix = state.latest_randao_mixes[(state.current_epoch_calculation_slot - SEED_LOOKAHEAD) % LATEST_RANDAO_MIXES_LENGTH]`. Note that `state.current_epoch_start_shard` is left unchanged.

Regardless of whether or not a validator set change happens, run the following:

```python
def process_penalties_and_exits(state: BeaconState) -> None:
    # The active validators
    active_validator_indices = get_active_validator_indices(state.validator_registry, state.slot)
    # The total effective balance of active validators
    total_balance = sum([get_effective_balance(state, i) for i in active_validator_indices])

    for index, validator in enumerate(state.validator_registry):
        if (state.slot // EPOCH_LENGTH) == (validator.penalized_slot // EPOCH_LENGTH) + LATEST_PENALIZED_EXIT_LENGTH // 2:
            e = (state.slot // EPOCH_LENGTH) % LATEST_PENALIZED_EXIT_LENGTH
            total_at_start = state.latest_penalized_exit_balances[(e + 1) % LATEST_PENALIZED_EXIT_LENGTH]
            total_at_end = state.latest_penalized_exit_balances[e]
            total_penalties = total_at_end - total_at_start
            penalty = get_effective_balance(state, index) * min(total_penalties * 3, total_balance) // total_balance
            state.validator_balances[index] -= penalty

    def eligible(index):
        validator = state.validator_registry[index]
        if validator.penalized_slot <= state.slot:
            PENALIZED_WITHDRAWAL_TIME = LATEST_PENALIZED_EXIT_LENGTH * EPOCH_LENGTH // 2
            return state.slot >= validator.penalized_slot + PENALIZED_WITHDRAWAL_TIME
        else:
            return state.slot >= validator.exit_slot + MIN_VALIDATOR_WITHDRAWAL_TIME

    all_indices = list(range(len(state.validator_registry)))
    eligible_indices = filter(eligible, all_indices)
    sorted_indices = sorted(eligible_indices, key=lambda index: state.validator_registry[index].exit_count)
    withdrawn_so_far = 0
    for index in sorted_indices:
        prepare_validator_for_withdrawal(state, index)
        withdrawn_so_far += 1
        if withdrawn_so_far >= MAX_WITHDRAWALS_PER_EPOCH:
            break
```

### Final updates

* Let `e = state.slot // EPOCH_LENGTH`. Set `state.latest_penalized_exit_balances[(e+1) % LATEST_PENALIZED_EXIT_LENGTH] = state.latest_penalized_exit_balances[e % LATEST_PENALIZED_EXIT_LENGTH]`
* Remove any `attestation` in `state.latest_attestations` such that `attestation.data.slot < state.slot - EPOCH_LENGTH`.

## State root processing

Verify `block.state_root == hash_tree_root(state)` if there exists a `block` for the slot being processed.

# References

This section is divided into Normative and Informative references.  Normative references are those that must be read in order to implement this specification, while Informative references are merely that, information.  An example of the former might be the details of a required consensus algorithm, and an example of the latter might be a pointer to research that demonstrates why a particular consensus algorithm might be better suited for inclusion in the standard than another.

## Normative

## Informative
<a id="ref-casper-ffg"></a> _**casper-ffg**_  
 &nbsp; _Casper the Friendly Finality Gadget_. V. Buterin and V. Griffith. URL: https://arxiv.org/abs/1710.09437

<a id="ref-python-poc"></a> _**python-poc**_  
 &nbsp; _Python proof-of-concept implementation_. Ethereum Foundation. URL: https://github.com/ethereum/beacon_chain

# Copyright
Copyright and related rights waived via [CC0](https://creativecommons.org/publicdomain/zero/1.0/).<|MERGE_RESOLUTION|>--- conflicted
+++ resolved
@@ -870,13 +870,9 @@
                   validators: List[ValidatorRecord],
                   slot: int) -> List[List[int]]
     """
-<<<<<<< HEAD
-    Shuffles ``validators`` into shard committees using ``seed`` as entropy. Returns a list of
-    ``EPOCH_LENGTH * committees_per_slot`` committees where each committee is itself a list of
-    validator indices.
-=======
-    Shuffles ``validators`` into shard committees seeded by ``randao_mix`` and ``slot``.
->>>>>>> 05fdfcb8
+    Shuffles ``validators`` into shard committees seeded by ``seed`` and ``slot``.
+    Returns a list of ``EPOCH_LENGTH * committees_per_slot`` committees where each
+    committee is itself a list of validator indices.
     """
 
     # Normalizes slot to start of epoch boundary
@@ -894,18 +890,9 @@
     return split(shuffled_active_validator_indices, committees_per_slot * EPOCH_LENGTH)
 ```
 
-<<<<<<< HEAD
-**Invariant**: if `get_shuffling(seed, validators, shard, slot)` returns some value `x`, it should return the same value `x` for the same `seed` and `shard` and possible future modifications of `validators` forever in phase 0, and until the ~1 year deletion delay in phase 2 and in the future.
+**Invariant**: if `get_shuffling(seed, validators, slot)` returns some value `x`, it should return the same value `x` for the same `seed` and `slot` and possible future modifications of `validators` forever in phase 0, and until the ~1 year deletion delay in phase 2 and in the future.
 
 **Note**: this definition and the next few definitions make heavy use of repetitive computing. Production implementations are expected to appropriately use caching/memoization to avoid redoing work.
-=======
-    output = []
-    for slot_position, slot_indices in enumerate(validators_per_slot):
-        # Split the shuffled list into committees_per_slot pieces
-        shard_indices = split(slot_indices, committees_per_slot)
-
-        shard_id_start = crosslinking_start_shard + slot_position * committees_per_slot
->>>>>>> 05fdfcb8
 
 #### `get_previous_epoch_committees_per_slot`
 
@@ -1256,13 +1243,6 @@
         if get_effective_balance(state, validator_index) >= MAX_DEPOSIT * GWEI_PER_ETH:
             activate_validator(state, validator_index, True)
 
-<<<<<<< HEAD
-=======
-    # Set initial committee shuffling
-    initial_shuffling = get_shuffling(ZERO_HASH, state.validator_registry, GENESIS_START_SHARD, GENESIS_SLOT)
-    state.shard_committees_at_slots = initial_shuffling + initial_shuffling
-
->>>>>>> 05fdfcb8
     return state
 ```
 
@@ -1615,14 +1595,10 @@
 * Let `winning_root(shard_committee)` be equal to the value of `shard_block_root` such that `sum([get_effective_balance(state, i) for i in attesting_validator_indices(shard_committee, shard_block_root)])` is maximized (ties broken by favoring lower `shard_block_root` values).
 * Let `attesting_validators(shard_committee)` be equal to `attesting_validator_indices(shard_committee, winning_root(shard_committee))` for convenience.
 * Let `total_attesting_balance(shard_committee) = sum([get_effective_balance(state, i) for i in attesting_validators(shard_committee)])`.
-<<<<<<< HEAD
 * Let `total_balance(shard_committee) = sum([get_effective_balance(state, i) for i in shard_committee])`.
-=======
-* Let `total_balance(shard_committee) = sum([get_effective_balance(state, i) for i in shard_committee.committee])`.
 
 Define the following helpers to process attestation inclusion rewards and inclusion distance reward/penalty. For every attestation `a` in `previous_epoch_attestations`:
 
->>>>>>> 05fdfcb8
 * Let `inclusion_slot(state, index) = a.slot_included` for the attestation `a` where `index` is in `get_attestation_participants(state, a.data, a.participation_bitfield)`.
 * Let `inclusion_distance(state, index) = a.slot_included - a.data.slot` where `a` is the above attestation.
 
@@ -1719,11 +1695,7 @@
 If the following are satisfied:
 
 * `state.finalized_slot > state.validator_registry_latest_change_slot`
-<<<<<<< HEAD
 * `state.latest_crosslinks[shard].slot > state.validator_registry_latest_change_slot` for every shard number `shard` in `[(state.current_epoch_start_shard + i) % SHARD_COUNT for i in range(get_current_epoch_committees_per_slot(state) * EPOCH_LENGTH)]` (that is, for every shard in the current committees)
-=======
-* `state.latest_crosslinks[shard].slot > state.validator_registry_latest_change_slot` for every shard number `shard` in `shard_committee` from `shard_committee_at_slot` in `state.shard_committees_at_slots`
->>>>>>> 05fdfcb8
 
 update the validator registry and associated fields by running
 

# Ethereum 2.0 Phase 0 -- The Beacon Chain

**NOTICE**: This document is a work in progress for researchers and implementers. It reflects recent spec changes and takes precedence over the Python proof-of-concept implementation [[python-poc]](#ref-python-poc).

## Table of contents
<!-- TOC -->

- [Ethereum 2.0 Phase 0 -- The Beacon Chain](#ethereum-20-phase-0----the-beacon-chain)
    - [Table of contents](#table-of-contents)
    - [Introduction](#introduction)
    - [Notation](#notation)
    - [Terminology](#terminology)
    - [Constants](#constants)
        - [Misc](#misc)
        - [Deposit contract](#deposit-contract)
        - [Gwei values](#gwei-values)
        - [Initial values](#initial-values)
        - [Time parameters](#time-parameters)
        - [State list lengths](#state-list-lengths)
        - [Reward and penalty quotients](#reward-and-penalty-quotients)
        - [Max operations per block](#max-operations-per-block)
        - [Signature domains](#signature-domains)
    - [Data structures](#data-structures)
        - [Misc dependencies](#misc-dependencies)
            - [`Fork`](#fork)
            - [`Crosslink`](#crosslink)
            - [`Eth1Data`](#eth1data)
            - [`AttestationData`](#attestationdata)
            - [`AttestationDataAndCustodyBit`](#attestationdataandcustodybit)
            - [`IndexedAttestation`](#indexedattestation)
            - [`DepositData`](#depositdata)
            - [`BeaconBlockHeader`](#beaconblockheader)
            - [`Validator`](#validator)
            - [`PendingAttestation`](#pendingattestation)
            - [`HistoricalBatch`](#historicalbatch)
        - [Beacon operations](#beacon-operations)
            - [`ProposerSlashing`](#proposerslashing)
            - [`AttesterSlashing`](#attesterslashing)
            - [`Attestation`](#attestation)
            - [`Deposit`](#deposit)
            - [`VoluntaryExit`](#voluntaryexit)
            - [`Transfer`](#transfer)
        - [Beacon blocks](#beacon-blocks)
            - [`BeaconBlockBody`](#beaconblockbody)
            - [`BeaconBlock`](#beaconblock)
        - [Beacon state](#beacon-state)
            - [`BeaconState`](#beaconstate)
    - [Custom Types](#custom-types)
    - [Helper functions](#helper-functions)
        - [`xor`](#xor)
        - [`hash`](#hash)
        - [`hash_tree_root`](#hash_tree_root)
        - [`signing_root`](#signing_root)
        - [`get_temporary_block_header`](#get_temporary_block_header)
        - [`slot_to_epoch`](#slot_to_epoch)
        - [`get_previous_epoch`](#get_previous_epoch)
        - [`get_current_epoch`](#get_current_epoch)
        - [`get_epoch_start_slot`](#get_epoch_start_slot)
        - [`is_active_validator`](#is_active_validator)
        - [`is_slashable_validator`](#is_slashable_validator)
        - [`get_active_validator_indices`](#get_active_validator_indices)
        - [`get_balance`](#get_balance)
        - [`set_balance`](#set_balance)
        - [`increase_balance`](#increase_balance)
        - [`decrease_balance`](#decrease_balance)
        - [`get_permuted_index`](#get_permuted_index)
        - [`get_split_offset`](#get_split_offset)
        - [`get_epoch_committee_count`](#get_epoch_committee_count)
        - [`get_shard_delta`](#get_shard_delta)
        - [`compute_committee`](#compute_committee)
        - [`get_crosslink_committees_at_slot`](#get_crosslink_committees_at_slot)
        - [`get_block_root`](#get_block_root)
        - [`get_state_root`](#get_state_root)
        - [`get_randao_mix`](#get_randao_mix)
        - [`get_active_index_root`](#get_active_index_root)
        - [`generate_seed`](#generate_seed)
        - [`get_beacon_proposer_index`](#get_beacon_proposer_index)
        - [`verify_merkle_branch`](#verify_merkle_branch)
        - [`get_attesting_indices`](#get_attesting_indices)
        - [`int_to_bytes1`, `int_to_bytes2`, ...](#int_to_bytes1-int_to_bytes2-)
        - [`bytes_to_int`](#bytes_to_int)
        - [`get_effective_balance`](#get_effective_balance)
        - [`get_total_balance`](#get_total_balance)
        - [`get_domain`](#get_domain)
        - [`get_bitfield_bit`](#get_bitfield_bit)
        - [`verify_bitfield`](#verify_bitfield)
        - [`convert_to_indexed`](#convert_to_indexed)
        - [`verify_indexed_attestation`](#verify_indexed_attestation)
        - [`is_double_vote`](#is_double_vote)
        - [`is_surround_vote`](#is_surround_vote)
        - [`integer_squareroot`](#integer_squareroot)
        - [`get_delayed_activation_exit_epoch`](#get_delayed_activation_exit_epoch)
        - [`get_churn_limit`](#get_churn_limit)
        - [`bls_verify`](#bls_verify)
        - [`bls_verify_multiple`](#bls_verify_multiple)
        - [`bls_aggregate_pubkeys`](#bls_aggregate_pubkeys)
        - [Routines for updating validator status](#routines-for-updating-validator-status)
            - [`activate_validator`](#activate_validator)
            - [`initiate_validator_exit`](#initiate_validator_exit)
            - [`slash_validator`](#slash_validator)
    - [Ethereum 1.0 deposit contract](#ethereum-10-deposit-contract)
        - [Deposit arguments](#deposit-arguments)
        - [Withdrawal credentials](#withdrawal-credentials)
        - [`Deposit` logs](#deposit-logs)
        - [`Eth2Genesis` log](#eth2genesis-log)
        - [Vyper code](#vyper-code)
    - [On genesis](#on-genesis)
    - [Beacon chain processing](#beacon-chain-processing)
        - [Beacon chain fork choice rule](#beacon-chain-fork-choice-rule)
    - [Beacon chain state transition function](#beacon-chain-state-transition-function)
        - [State caching](#state-caching)
        - [Per-epoch processing](#per-epoch-processing)
            - [Helper functions](#helper-functions-1)
            - [Justification and finalization](#justification-and-finalization)
            - [Crosslinks](#crosslinks)
            - [Rewards and penalties](#rewards-and-penalties)
            - [Registry updates](#registry-updates)
            - [Slashings](#slashings)
            - [Final updates](#final-updates)
        - [Per-slot processing](#per-slot-processing)
        - [Per-block processing](#per-block-processing)
            - [Block header](#block-header)
            - [RANDAO](#randao)
            - [Eth1 data](#eth1-data)
            - [Operations](#operations)
                - [Proposer slashings](#proposer-slashings)
                - [Attester slashings](#attester-slashings)
                - [Attestations](#attestations)
                - [Deposits](#deposits)
                - [Voluntary exits](#voluntary-exits)
                - [Transfers](#transfers)
            - [State root verification](#state-root-verification)

<!-- /TOC -->

## Introduction

This document represents the specification for Phase 0 of Ethereum 2.0 -- The Beacon Chain.

At the core of Ethereum 2.0 is a system chain called the "beacon chain". The beacon chain stores and manages the registry of [validators](#dfn-validator). In the initial deployment phases of Ethereum 2.0, the only mechanism to become a [validator](#dfn-validator) is to make a one-way ETH transaction to a deposit contract on Ethereum 1.0. Activation as a [validator](#dfn-validator) happens when Ethereum 1.0 deposit receipts are processed by the beacon chain, the activation balance is reached, and a queuing process is completed. Exit is either voluntary or done forcibly as a penalty for misbehavior.

The primary source of load on the beacon chain is "attestations". Attestations are simultaneously availability votes for a shard block and proof-of-stake votes for a beacon block. A sufficient number of attestations for the same shard block create a "crosslink", confirming the shard segment up to that shard block into the beacon chain. Crosslinks also serve as infrastructure for asynchronous cross-shard communication.

## Notation

Code snippets appearing in `this style` are to be interpreted as Python code.

## Terminology

* **Validator** <a id="dfn-validator"></a> - a registered participant in the beacon chain. You can become one by sending ether into the Ethereum 1.0 deposit contract.
* **Active validator** <a id="dfn-active-validator"></a> - an active participant in the Ethereum 2.0 consensus invited to, among other things, propose and attest to blocks and vote for crosslinks.
* **Committee** - a (pseudo-) randomly sampled subset of [active validators](#dfn-active-validator). When a committee is referred to collectively, as in "this committee attests to X", this is assumed to mean "some subset of that committee that contains enough [validators](#dfn-validator) that the protocol recognizes it as representing the committee".
* **Proposer** - the [validator](#dfn-validator) that creates a beacon chain block.
* **Attester** - a [validator](#dfn-validator) that is part of a committee that needs to sign off on a beacon chain block while simultaneously creating a link (crosslink) to a recent shard block on a particular shard chain.
* **Beacon chain** - the central PoS chain that is the base of the sharding system.
* **Shard chain** - one of the chains on which user transactions take place and account data is stored.
* **Block root** - a 32-byte Merkle root of a beacon chain block or shard chain block. Previously called "block hash".
* **Crosslink** - a set of signatures from a committee attesting to a block in a shard chain that can be included into the beacon chain. Crosslinks are the main means by which the beacon chain "learns about" the updated state of shard chains.
* **Slot** - a period during which one proposer has the ability to create a beacon chain block and some attesters have the ability to make attestations.
* **Epoch** - an aligned span of slots during which all [validators](#dfn-validator) get exactly one chance to make an attestation.
* **Finalized**, **justified** - see the [Casper FFG paper](https://arxiv.org/abs/1710.09437).
* **Withdrawal period** - the number of slots between a [validator](#dfn-validator) exit and the [validator](#dfn-validator) balance being withdrawable.
* **Genesis time** - the Unix time of the genesis beacon chain block at slot 0.

## Constants

Note: the default mainnet values for the constants are included here for spec-design purposes.
The different configurations for mainnet, testnets, and yaml-based testing can be found in the `configs/constant_presets/` directory.
These configurations are updated for releases, but may be out of sync during `dev` changes.

### Misc

| Name | Value |
| - | - |
| `SHARD_COUNT` | `2**10` (= 1,024) |
| `TARGET_COMMITTEE_SIZE` | `2**7` (= 128) |
| `MAX_INDICES_PER_ATTESTATION` | `2**12` (= 4,096) |
| `MIN_PER_EPOCH_CHURN_LIMIT` | `2**2` (= 4) |
| `CHURN_LIMIT_QUOTIENT` | `2**16` (= 65,536) |
| `SHUFFLE_ROUND_COUNT` | 90 |

* For the safety of crosslinks `TARGET_COMMITTEE_SIZE` exceeds [the recommended minimum committee size of 111](https://vitalik.ca/files/Ithaca201807_Sharding.pdf); with sufficient active validators (at least `SLOTS_PER_EPOCH * TARGET_COMMITTEE_SIZE`), the shuffling algorithm ensures committee sizes of at least `TARGET_COMMITTEE_SIZE`. (Unbiasable randomness with a Verifiable Delay Function (VDF) will improve committee robustness and lower the safe minimum committee size.)

### Deposit contract

| Name | Value |
| - | - |
| `DEPOSIT_CONTRACT_ADDRESS` | **TBD** |
| `DEPOSIT_CONTRACT_TREE_DEPTH` | `2**5` (= 32) |

### Gwei values

| Name | Value | Unit |
| - | - | :-: |
| `MIN_DEPOSIT_AMOUNT` | `2**0 * 10**9` (= 1,000,000,000) | Gwei |
| `MAX_DEPOSIT_AMOUNT` | `2**5 * 10**9` (= 32,000,000,000) | Gwei |
| `EJECTION_BALANCE` | `2**4 * 10**9` (= 16,000,000,000) | Gwei |
| `HIGH_BALANCE_INCREMENT` | `2**0 * 10**9` (= 1,000,000,000) | Gwei |

### Initial values

| Name | Value |
| - | - |
| `GENESIS_FORK_VERSION` | `int_to_bytes4(0)` |
| `GENESIS_SLOT` | `0` |
| `GENESIS_EPOCH` | `0` |
| `GENESIS_START_SHARD` | `0` |
| `FAR_FUTURE_EPOCH` | `2**64 - 1` |
| `ZERO_HASH` | `int_to_bytes32(0)` |
| `EMPTY_SIGNATURE` | `int_to_bytes96(0)` |
| `BLS_WITHDRAWAL_PREFIX_BYTE` | `int_to_bytes1(0)` |

### Time parameters

| Name | Value | Unit | Duration |
| - | - | :-: | :-: |
| `SECONDS_PER_SLOT` | `6` | seconds | 6 seconds |
| `MIN_ATTESTATION_INCLUSION_DELAY` | `2**2` (= 4) | slots | 24 seconds |
| `SLOTS_PER_EPOCH` | `2**6` (= 64) | slots | 6.4 minutes |
| `MIN_SEED_LOOKAHEAD` | `2**0` (= 1) | epochs | 6.4 minutes |
| `ACTIVATION_EXIT_DELAY` | `2**2` (= 4) | epochs | 25.6 minutes |
| `SLOTS_PER_ETH1_VOTING_PERIOD` | `2**10` (= 1,024) | slots | ~1.7 hours |
| `SLOTS_PER_HISTORICAL_ROOT` | `2**13` (= 8,192) | slots | ~13 hours |
| `MIN_VALIDATOR_WITHDRAWABILITY_DELAY` | `2**8` (= 256) | epochs | ~27 hours |
| `PERSISTENT_COMMITTEE_PERIOD` | `2**11` (= 2,048)  | epochs | 9 days  |
| `MAX_CROSSLINK_EPOCHS` | `2**6` (= 64) | epochs | ~7 hours |

* `MAX_CROSSLINK_EPOCHS` should be a small constant times `SHARD_COUNT // SLOTS_PER_EPOCH`

### State list lengths

| Name | Value | Unit | Duration |
| - | - | :-: | :-: |
| `LATEST_RANDAO_MIXES_LENGTH` | `2**13` (= 8,192) | epochs | ~36 days |
| `LATEST_ACTIVE_INDEX_ROOTS_LENGTH` | `2**13` (= 8,192) | epochs | ~36 days |
| `LATEST_SLASHED_EXIT_LENGTH` | `2**13` (= 8,192) | epochs | ~36 days |

### Reward and penalty quotients

| Name | Value |
| - | - |
| `BASE_REWARD_QUOTIENT` | `2**5` (= 32) |
| `WHISTLEBLOWING_REWARD_QUOTIENT` | `2**9` (= 512) |
| `PROPOSER_REWARD_QUOTIENT` | `2**3` (= 8) |
| `INACTIVITY_PENALTY_QUOTIENT` | `2**24` (= 16,777,216) |
| `MIN_PENALTY_QUOTIENT` | `2**5` (= 32) |

* The `BASE_REWARD_QUOTIENT` parameter dictates the per-epoch reward. It corresponds to ~2.54% annual interest assuming 10 million participating ETH in every epoch.
* The `INACTIVITY_PENALTY_QUOTIENT` equals `INVERSE_SQRT_E_DROP_TIME**2` where `INVERSE_SQRT_E_DROP_TIME := 2**12 epochs` (~18 days) is the time it takes the inactivity penalty to reduce the balance of non-participating [validators](#dfn-validator) to about `1/sqrt(e) ~= 60.6%`. Indeed, the balance retained by offline [validators](#dfn-validator) after `n` epochs is about `(1 - 1/INACTIVITY_PENALTY_QUOTIENT)**(n**2/2)` so after `INVERSE_SQRT_E_DROP_TIME` epochs it is roughly `(1 - 1/INACTIVITY_PENALTY_QUOTIENT)**(INACTIVITY_PENALTY_QUOTIENT/2) ~= 1/sqrt(e)`.

### Max operations per block

| Name | Value |
| - | - |
| `MAX_PROPOSER_SLASHINGS` | `2**4` (= 16) |
| `MAX_ATTESTER_SLASHINGS` | `2**0` (= 1) |
| `MAX_ATTESTATIONS` | `2**7` (= 128) |
| `MAX_DEPOSITS` | `2**4` (= 16) |
| `MAX_VOLUNTARY_EXITS` | `2**4` (= 16) |
| `MAX_TRANSFERS` | `2**4` (= 16) |

### Signature domains

| Name | Value |
| - | - |
| `DOMAIN_BEACON_PROPOSER` | `0` |
| `DOMAIN_RANDAO` | `1` |
| `DOMAIN_ATTESTATION` | `2` |
| `DOMAIN_DEPOSIT` | `3` |
| `DOMAIN_VOLUNTARY_EXIT` | `4` |
| `DOMAIN_TRANSFER` | `5` |

## Data structures

The following data structures are defined as [SimpleSerialize (SSZ)](../simple-serialize.md) objects.

The types are defined topologically to aid in facilitating an executable version of the spec.

### Misc dependencies

#### `Fork`

```python
{
    # Previous fork version
    'previous_version': 'bytes4',
    # Current fork version
    'current_version': 'bytes4',
    # Fork epoch number
    'epoch': 'uint64',
}
```

#### `Crosslink`

```python
{
    # Epoch number
    'epoch': 'uint64',
    # Root of the previous crosslink
    'previous_crosslink_root': 'bytes32',
    # Shard data since the previous crosslink
    'crosslink_data_root': 'bytes32',
}
```

#### `Eth1Data`

```python
{
    # Root of the deposit tree
    'deposit_root': 'bytes32',
    # Total number of deposits
    'deposit_count': 'uint64',
    # Block hash
    'block_hash': 'bytes32',
}
```

#### `AttestationData`

```python
{
    # LMD GHOST vote
    'slot': 'uint64',
    'beacon_block_root': 'bytes32',

    # FFG vote
    'source_epoch': 'uint64',
    'source_root': 'bytes32',
    'target_root': 'bytes32',

    # Crosslink vote
    'shard': 'uint64',
    'previous_crosslink_root': 'bytes32',
    'crosslink_data_root': 'bytes32',
}
```

#### `AttestationDataAndCustodyBit`

```python
{
    # Attestation data
    'data': AttestationData,
    # Custody bit
    'custody_bit': 'bool',
}
```

#### `IndexedAttestation`

```python
{
    # Validator indices
    'custody_bit_0_indices': ['uint64'],
    'custody_bit_1_indices': ['uint64'],
    # Attestation data
    'data': AttestationData,
    # Aggregate signature
    'signature': 'bytes96',
}
```

#### `DepositData`

```python
{
    # BLS pubkey
    'pubkey': 'bytes48',
    # Withdrawal credentials
    'withdrawal_credentials': 'bytes32',
    # Amount in Gwei
    'amount': 'uint64',
    # Container self-signature
    'signature': 'bytes96',
}
```

#### `BeaconBlockHeader`

```python
{
    'slot': 'uint64',
    'previous_block_root': 'bytes32',
    'state_root': 'bytes32',
    'block_body_root': 'bytes32',
    'signature': 'bytes96',
}
```
#### `Validator`

```python
{
    # BLS public key
    'pubkey': 'bytes48',
    # Withdrawal credentials
    'withdrawal_credentials': 'bytes32',
    # Epoch when became eligible for activation
    'activation_eligibility_epoch': 'uint64',
    # Epoch when validator activated
    'activation_epoch': 'uint64',
    # Epoch when validator exited
    'exit_epoch': 'uint64',
    # Epoch when validator is eligible to withdraw
    'withdrawable_epoch': 'uint64',
    # Was the validator slashed
    'slashed': 'bool',
    # Rounded balance
    'high_balance': 'uint64'
}
```

#### `PendingAttestation`

```python
{
    # Attester aggregation bitfield
    'aggregation_bitfield': 'bytes',
    # Attestation data
    'data': AttestationData,
    # Inclusion slot
    'inclusion_slot': 'uint64',
}
```

#### `HistoricalBatch`

```python
{
    # Block roots
    'block_roots': ['bytes32', SLOTS_PER_HISTORICAL_ROOT],
    # State roots
    'state_roots': ['bytes32', SLOTS_PER_HISTORICAL_ROOT],
}
```

### Beacon operations

#### `ProposerSlashing`

```python
{
    # Proposer index
    'proposer_index': 'uint64',
    # First block header
    'header_1': BeaconBlockHeader,
    # Second block header
    'header_2': BeaconBlockHeader,
}
```

#### `AttesterSlashing`

```python
{
    # First attestation
    'attestation_1': IndexedAttestation,
    # Second attestation
    'attestation_2': IndexedAttestation,
}
```

#### `Attestation`

```python
{
    # Attester aggregation bitfield
    'aggregation_bitfield': 'bytes',
    # Attestation data
    'data': AttestationData,
    # Custody bitfield
    'custody_bitfield': 'bytes',
    # BLS aggregate signature
    'signature': 'bytes96',
}
```

#### `Deposit`

```python
{
    # Branch in the deposit tree
    'proof': ['bytes32', DEPOSIT_CONTRACT_TREE_DEPTH],
    # Index in the deposit tree
    'index': 'uint64',
    # Data
    'data': DepositData,
}
```

#### `VoluntaryExit`

```python
{
    # Minimum epoch for processing exit
    'epoch': 'uint64',
    # Index of the exiting validator
    'validator_index': 'uint64',
    # Validator signature
    'signature': 'bytes96',
}
```

#### `Transfer`

```python
{
    # Sender index
    'sender': 'uint64',
    # Recipient index
    'recipient': 'uint64',
    # Amount in Gwei
    'amount': 'uint64',
    # Fee in Gwei for block proposer
    'fee': 'uint64',
    # Inclusion slot
    'slot': 'uint64',
    # Sender withdrawal pubkey
    'pubkey': 'bytes48',
    # Sender signature
    'signature': 'bytes96',
}
```

### Beacon blocks

#### `BeaconBlockBody`

```python
{
    'randao_reveal': 'bytes96',
    'eth1_data': Eth1Data,
    'proposer_slashings': [ProposerSlashing],
    'attester_slashings': [AttesterSlashing],
    'attestations': [Attestation],
    'deposits': [Deposit],
    'voluntary_exits': [VoluntaryExit],
    'transfers': [Transfer],
}
```

#### `BeaconBlock`

```python
{
    # Header
    'slot': 'uint64',
    'previous_block_root': 'bytes32',
    'state_root': 'bytes32',
    'body': BeaconBlockBody,
    'signature': 'bytes96',
}
```

### Beacon state

#### `BeaconState`

```python
{
    # Misc
    'slot': 'uint64',
    'genesis_time': 'uint64',
    'fork': Fork,  # For versioning hard forks

    # Validator registry
    'validator_registry': [Validator],
    'balances': ['uint64'],

    # Randomness and committees
    'latest_randao_mixes': ['bytes32', LATEST_RANDAO_MIXES_LENGTH],
    'latest_start_shard': 'uint64',

    # Finality
    'previous_epoch_attestations': [PendingAttestation],
    'current_epoch_attestations': [PendingAttestation],
    'previous_justified_epoch': 'uint64',
    'current_justified_epoch': 'uint64',
    'previous_justified_root': 'bytes32',
    'current_justified_root': 'bytes32',
    'justification_bitfield': 'uint64',
    'finalized_epoch': 'uint64',
    'finalized_root': 'bytes32',

    # Recent state
    'current_crosslinks': [Crosslink, SHARD_COUNT],
    'previous_crosslinks': [Crosslink, SHARD_COUNT],
    'latest_block_roots': ['bytes32', SLOTS_PER_HISTORICAL_ROOT],
    'latest_state_roots': ['bytes32', SLOTS_PER_HISTORICAL_ROOT],
    'latest_active_index_roots': ['bytes32', LATEST_ACTIVE_INDEX_ROOTS_LENGTH],
    'latest_slashed_balances': ['uint64', LATEST_SLASHED_EXIT_LENGTH],  # Balances slashed at every withdrawal period
    'latest_block_header': BeaconBlockHeader,  # `latest_block_header.state_root == ZERO_HASH` temporarily
    'historical_roots': ['bytes32'],

    # Ethereum 1.0 chain data
    'latest_eth1_data': Eth1Data,
    'eth1_data_votes': [Eth1Data],
    'deposit_index': 'uint64',
}
```

## Custom Types

We define the following Python custom types for type hinting and readability:

| Name | SSZ equivalent | Description |
| - | - | - |
| `Slot` | `uint64` | a slot number |
| `Epoch` | `uint64` | an epoch number |
| `Shard` | `uint64` | a shard number |
| `ValidatorIndex` | `uint64` | a validator registry index |
| `Gwei` | `uint64` | an amount in Gwei |
| `Bytes32` | `bytes32` | 32 bytes of binary data |
| `BLSPubkey` | `bytes48` | a BLS12-381 public key |
| `BLSSignature` | `bytes96` | a BLS12-381 signature |

## Helper functions

Note: The definitions below are for specification purposes and are not necessarily optimal implementations.

### `xor`

```python
def xor(bytes1: Bytes32, bytes2: Bytes32) -> Bytes32:
    return bytes(a ^ b for a, b in zip(bytes1, bytes2))
```

### `hash`

The `hash` function is SHA256.

Note: We aim to migrate to a S[T/N]ARK-friendly hash function in a future Ethereum 2.0 deployment phase.

### `hash_tree_root`

`def hash_tree_root(object: SSZSerializable) -> Bytes32` is a function for hashing objects into a single root utilizing a hash tree structure. `hash_tree_root` is defined in the [SimpleSerialize spec](../simple-serialize.md#merkleization).

### `signing_root`

`def signing_root(object: SSZContainer) -> Bytes32` is a function defined in the [SimpleSerialize spec](../simple-serialize.md#self-signed-containers) to compute signing messages.

### `get_temporary_block_header`

```python
def get_temporary_block_header(block: BeaconBlock) -> BeaconBlockHeader:
    """
    Return the block header corresponding to a block with ``state_root`` set to ``ZERO_HASH``.
    """
    return BeaconBlockHeader(
        slot=block.slot,
        previous_block_root=block.previous_block_root,
        state_root=ZERO_HASH,
        block_body_root=hash_tree_root(block.body),
        # signing_root(block) is used for block id purposes so signature is a stub
        signature=EMPTY_SIGNATURE,
    )
```

### `slot_to_epoch`

```python
def slot_to_epoch(slot: Slot) -> Epoch:
    """
    Return the epoch number of the given ``slot``.
    """
    return slot // SLOTS_PER_EPOCH
```

### `get_previous_epoch`

```python
def get_previous_epoch(state: BeaconState) -> Epoch:
    """`
    Return the previous epoch of the given ``state``.
    Return the current epoch if it's genesis epoch.
    """
    current_epoch = get_current_epoch(state)
    return (current_epoch - 1) if current_epoch > GENESIS_EPOCH else current_epoch
```

### `get_current_epoch`

```python
def get_current_epoch(state: BeaconState) -> Epoch:
    """
    Return the current epoch of the given ``state``.
    """
    return slot_to_epoch(state.slot)
```

### `get_epoch_start_slot`

```python
def get_epoch_start_slot(epoch: Epoch) -> Slot:
    """
    Return the starting slot of the given ``epoch``.
    """
    return epoch * SLOTS_PER_EPOCH
```

### `is_active_validator`
```python
def is_active_validator(validator: Validator, epoch: Epoch) -> bool:
    """
    Check if ``validator`` is active.
    """
    return validator.activation_epoch <= epoch < validator.exit_epoch
```

### `is_slashable_validator`
```python
def is_slashable_validator(validator: Validator, epoch: Epoch) -> bool:
    """
    Check if ``validator`` is slashable.
    """
    return (
        validator.activation_epoch <= epoch < validator.withdrawable_epoch and
        validator.slashed is False
    )
```

### `get_active_validator_indices`

```python
def get_active_validator_indices(state: BeaconState, epoch: Epoch) -> List[ValidatorIndex]:
    """
    Get active validator indices at ``epoch``.
    """
    return [i for i, v in enumerate(state.validator_registry) if is_active_validator(v, epoch)]
```

### `get_balance`

```python
def get_balance(state: BeaconState, index: ValidatorIndex) -> Gwei:
    """
    Return the balance for a validator with the given ``index``.
    """
    return state.balances[index]
```

### `set_balance`

```python
def set_balance(state: BeaconState, index: ValidatorIndex, balance: Gwei) -> None:
    """
    Set the balance for a validator with the given ``index`` in both ``BeaconState``
    and validator's rounded balance ``high_balance``.
    """
    validator = state.validator_registry[index]
    HALF_INCREMENT = HIGH_BALANCE_INCREMENT // 2
    if validator.high_balance > balance or validator.high_balance + 3 * HALF_INCREMENT < balance:
        validator.high_balance = balance - balance % HIGH_BALANCE_INCREMENT
    state.balances[index] = balance
```

### `increase_balance`

```python
def increase_balance(state: BeaconState, index: ValidatorIndex, delta: Gwei) -> None:
    """
    Increase the balance for a validator with the given ``index`` by ``delta``.
    """
    set_balance(state, index, get_balance(state, index) + delta)
```

### `decrease_balance`

```python
def decrease_balance(state: BeaconState, index: ValidatorIndex, delta: Gwei) -> None:
    """
    Decrease the balance for a validator with the given ``index`` by ``delta``.
    Set to ``0`` when underflow.
    """
    current_balance = get_balance(state, index)
    set_balance(state, index, current_balance - delta if current_balance >= delta else 0)
```

### `get_permuted_index`

```python
def get_permuted_index(index: int, list_size: int, seed: Bytes32) -> int:
    """
    Return `p(index)` in a pseudorandom permutation `p` of `0...list_size - 1` with ``seed`` as entropy.

    Utilizes 'swap or not' shuffling found in
    https://link.springer.com/content/pdf/10.1007%2F978-3-642-32009-5_1.pdf
    See the 'generalized domain' algorithm on page 3.
    """
    assert index < list_size
    assert list_size <= 2**40

    for round in range(SHUFFLE_ROUND_COUNT):
        pivot = bytes_to_int(hash(seed + int_to_bytes1(round))[0:8]) % list_size
        flip = (pivot - index) % list_size
        position = max(index, flip)
        source = hash(seed + int_to_bytes1(round) + int_to_bytes4(position // 256))
        byte = source[(position % 256) // 8]
        bit = (byte >> (position % 8)) % 2
        index = flip if bit else index

    return index
```

### `get_split_offset`

```python
def get_split_offset(list_size: int, chunks: int, index: int) -> int:
    """
    Returns a value such that for a list L, chunk count k and index i,
    split(L, k)[i] == L[get_split_offset(len(L), k, i): get_split_offset(len(L), k, i+1)]
    """
    return (list_size * index) // chunks
```

### `get_epoch_committee_count`

```python
def get_epoch_committee_count(state: BeaconState, epoch: Epoch) -> int:
    """
    Return the number of committees in one epoch.
    """
    active_validators = get_active_validator_indices(state, epoch)
    return max(
        1,
        min(
            SHARD_COUNT // SLOTS_PER_EPOCH,
            len(active_validators) // SLOTS_PER_EPOCH // TARGET_COMMITTEE_SIZE,
        )
    ) * SLOTS_PER_EPOCH
```

### `get_shard_delta`

```python
def get_shard_delta(state: BeaconState, epoch: Epoch) -> int:
    return min(get_epoch_committee_count(state, epoch), SHARD_COUNT - SHARD_COUNT // SLOTS_PER_EPOCH)
```

### `compute_committee`

```python
def compute_committee(validator_indices: List[ValidatorIndex],
                      seed: Bytes32,
                      index: int,
                      total_committees: int) -> List[ValidatorIndex]:
    """
    Return the ``index``'th shuffled committee out of a total ``total_committees``
    using ``validator_indices`` and ``seed``.
    """
    start_offset = get_split_offset(len(validator_indices), total_committees, index)
    end_offset = get_split_offset(len(validator_indices), total_committees, index + 1)
    return [
        validator_indices[get_permuted_index(i, len(validator_indices), seed)]
        for i in range(start_offset, end_offset)
    ]
```

**Note**: this definition and the next few definitions are highly inefficient as algorithms, as they re-calculate many sub-expressions. Production implementations are expected to appropriately use caching/memoization to avoid redoing work.

### `get_crosslink_committees_at_slot`

```python
def get_crosslink_committees_at_slot(state: BeaconState,
                                     slot: Slot) -> List[Tuple[List[ValidatorIndex], Shard]]:
    """
    Return the list of ``(committee, shard)`` tuples for the ``slot``.
    """
    epoch = slot_to_epoch(slot)
    current_epoch = get_current_epoch(state)
    previous_epoch = get_previous_epoch(state)
    next_epoch = current_epoch + 1

    assert previous_epoch <= epoch <= next_epoch
    indices = get_active_validator_indices(state, epoch)

    if epoch == current_epoch:
        start_shard = state.latest_start_shard
    elif epoch == previous_epoch:
        previous_shard_delta = get_shard_delta(state, previous_epoch)
        start_shard = (state.latest_start_shard - previous_shard_delta) % SHARD_COUNT
    elif epoch == next_epoch:
        current_shard_delta = get_shard_delta(state, current_epoch)
        start_shard = (state.latest_start_shard + current_shard_delta) % SHARD_COUNT

    committees_per_epoch = get_epoch_committee_count(state, epoch)
    committees_per_slot = committees_per_epoch // SLOTS_PER_EPOCH
    offset = slot % SLOTS_PER_EPOCH
    slot_start_shard = (start_shard + committees_per_slot * offset) % SHARD_COUNT
    seed = generate_seed(state, epoch)

    return [
        (
            compute_committee(indices, seed, committees_per_slot * offset + i, committees_per_epoch),
            (slot_start_shard + i) % SHARD_COUNT,
        )
        for i in range(committees_per_slot)
    ]
```

### `get_block_root`

```python
def get_block_root(state: BeaconState,
                   slot: Slot) -> Bytes32:
    """
    Return the block root at a recent ``slot``.
    """
    assert slot < state.slot <= slot + SLOTS_PER_HISTORICAL_ROOT
    return state.latest_block_roots[slot % SLOTS_PER_HISTORICAL_ROOT]
```

`get_block_root(_, s)` should always return `signed_root` of the block in the beacon chain at slot `s`, and `get_crosslink_committees_at_slot(_, s)` should not change unless the [validator](#dfn-validator) registry changes.

### `get_state_root`

```python
def get_state_root(state: BeaconState,
                   slot: Slot) -> Bytes32:
    """
    Return the state root at a recent ``slot``.
    """
    assert slot < state.slot <= slot + SLOTS_PER_HISTORICAL_ROOT
    return state.latest_state_roots[slot % SLOTS_PER_HISTORICAL_ROOT]
```
### `get_randao_mix`

```python
def get_randao_mix(state: BeaconState,
                   epoch: Epoch) -> Bytes32:
    """
    Return the randao mix at a recent ``epoch``.
    """
    assert get_current_epoch(state) - LATEST_RANDAO_MIXES_LENGTH < epoch <= get_current_epoch(state)
    return state.latest_randao_mixes[epoch % LATEST_RANDAO_MIXES_LENGTH]
```

### `get_active_index_root`

```python
def get_active_index_root(state: BeaconState,
                          epoch: Epoch) -> Bytes32:
    """
    Return the index root at a recent ``epoch``.
    """
    assert get_current_epoch(state) - LATEST_ACTIVE_INDEX_ROOTS_LENGTH + ACTIVATION_EXIT_DELAY < epoch <= get_current_epoch(state) + ACTIVATION_EXIT_DELAY
    return state.latest_active_index_roots[epoch % LATEST_ACTIVE_INDEX_ROOTS_LENGTH]
```

### `generate_seed`

```python
def generate_seed(state: BeaconState,
                  epoch: Epoch) -> Bytes32:
    """
    Generate a seed for the given ``epoch``.
    """
    return hash(
        get_randao_mix(state, epoch - MIN_SEED_LOOKAHEAD) +
        get_active_index_root(state, epoch) +
        int_to_bytes32(epoch)
    )
```

### `get_beacon_proposer_index`

```python
def get_beacon_proposer_index(state: BeaconState) -> ValidatorIndex:
    """
    Return the beacon proposer index at ``state.slot``.
    """
    current_epoch = get_current_epoch(state)

    first_committee, _ = get_crosslink_committees_at_slot(state, state.slot)[0]
    i = 0
    while True:
        candidate = first_committee[(current_epoch + i) % len(first_committee)]
        random_byte = hash(generate_seed(state, current_epoch) + int_to_bytes8(i // 32))[i % 32]
        if get_effective_balance(state, candidate) * 256 > MAX_DEPOSIT_AMOUNT * random_byte:
            return candidate
        i += 1
```

### `verify_merkle_branch`

```python
def verify_merkle_branch(leaf: Bytes32, proof: List[Bytes32], depth: int, index: int, root: Bytes32) -> bool:
    """
    Verify that the given ``leaf`` is on the merkle branch ``proof``
    starting with the given ``root``.
    """
    value = leaf
    for i in range(depth):
        if index // (2**i) % 2:
            value = hash(proof[i] + value)
        else:
            value = hash(value + proof[i])
    return value == root
```

### `get_attesting_indices`

```python
def get_attesting_indices(state: BeaconState,
                          attestation_data: AttestationData,
                          bitfield: bytes) -> List[ValidatorIndex]:
    """
    Return the sorted attesting indices corresponding to ``attestation_data`` and ``bitfield``.
    """
    crosslink_committees = get_crosslink_committees_at_slot(state, attestation_data.slot)
    crosslink_committee = [committee for committee, shard in crosslink_committees if shard == attestation_data.shard][0]
    assert verify_bitfield(bitfield, len(crosslink_committee))
    return sorted([index for i, index in enumerate(crosslink_committee) if get_bitfield_bit(bitfield, i) == 0b1])
```

### `int_to_bytes1`, `int_to_bytes2`, ...

`int_to_bytes1(x): return x.to_bytes(1, 'little')`, `int_to_bytes2(x): return x.to_bytes(2, 'little')`, and so on for all integers, particularly 1, 2, 3, 4, 8, 32, 48, 96.

### `bytes_to_int`

```python
def bytes_to_int(data: bytes) -> int:
    return int.from_bytes(data, 'little')
```

### `get_effective_balance`

```python
def get_effective_balance(state: BeaconState, index: ValidatorIndex) -> Gwei:
    """
    Return the effective balance (also known as "balance at stake") for a validator with the given ``index``.
    """
    return min(get_balance(state, index), MAX_DEPOSIT_AMOUNT)
```

### `get_total_balance`

```python
def get_total_balance(state: BeaconState, validators: List[ValidatorIndex]) -> Gwei:
    """
    Return the combined effective balance of an array of ``validators``.
    """
    return sum([get_effective_balance(state, i) for i in validators])
```

### `get_domain`

```python
def get_domain(state: BeaconState,
               domain_type: int,
               message_epoch: int=None) -> int:
    """
    Return the signature domain (fork version concatenated with domain type) of a message.
    """
    epoch = get_current_epoch(state) if message_epoch is None else message_epoch
    fork_version = state.fork.previous_version if epoch < state.fork.epoch else state.fork.current_version
    return bytes_to_int(fork_version + int_to_bytes4(domain_type))
```

### `get_bitfield_bit`

```python
def get_bitfield_bit(bitfield: bytes, i: int) -> int:
    """
    Extract the bit in ``bitfield`` at position ``i``.
    """
    return (bitfield[i // 8] >> (i % 8)) % 2
```

### `verify_bitfield`

```python
def verify_bitfield(bitfield: bytes, committee_size: int) -> bool:
    """
    Verify ``bitfield`` against the ``committee_size``.
    """
    if len(bitfield) != (committee_size + 7) // 8:
        return False

    # Check `bitfield` is padded with zero bits only
    for i in range(committee_size, len(bitfield) * 8):
        if get_bitfield_bit(bitfield, i) == 0b1:
            return False

    return True
```

### `convert_to_indexed`

```python
def convert_to_indexed(state: BeaconState, attestation: Attestation) -> IndexedAttestation:
    """
    Convert ``attestation`` to (almost) indexed-verifiable form.
    """
    attesting_indices = get_attesting_indices(state, attestation.data, attestation.aggregation_bitfield)
    custody_bit_1_indices = get_attesting_indices(state, attestation.data, attestation.custody_bitfield)
    custody_bit_0_indices = [index for index in attesting_indices if index not in custody_bit_1_indices]

    return IndexedAttestation(
        custody_bit_0_indices=custody_bit_0_indices,
        custody_bit_1_indices=custody_bit_1_indices,
        data=attestation.data,
<<<<<<< HEAD
        signature=attestation.signature
=======
        aggregate_signature=attestation.aggregate_signature,
>>>>>>> 1c86c87d
    )
```

### `verify_indexed_attestation`

```python
def verify_indexed_attestation(state: BeaconState, indexed_attestation: IndexedAttestation) -> bool:
    """
    Verify validity of ``indexed_attestation`` fields.
    """
    custody_bit_0_indices = indexed_attestation.custody_bit_0_indices
    custody_bit_1_indices = indexed_attestation.custody_bit_1_indices

    # Ensure no duplicate indices across custody bits
    assert len(set(custody_bit_0_indices).intersection(set(custody_bit_1_indices))) == 0

    if len(custody_bit_1_indices) > 0:  # [TO BE REMOVED IN PHASE 1]
        return False

    if not (1 <= len(custody_bit_0_indices) + len(custody_bit_1_indices) <= MAX_INDICES_PER_ATTESTATION):
        return False

    if custody_bit_0_indices != sorted(custody_bit_0_indices):
        return False

    if custody_bit_1_indices != sorted(custody_bit_1_indices):
        return False

    return bls_verify_multiple(
        pubkeys=[
            bls_aggregate_pubkeys([state.validator_registry[i].pubkey for i in custody_bit_0_indices]),
            bls_aggregate_pubkeys([state.validator_registry[i].pubkey for i in custody_bit_1_indices]),
        ],
        message_hashes=[
            hash_tree_root(AttestationDataAndCustodyBit(data=indexed_attestation.data, custody_bit=0b0)),
            hash_tree_root(AttestationDataAndCustodyBit(data=indexed_attestation.data, custody_bit=0b1)),
        ],
        signature=indexed_attestation.signature,
        domain=get_domain(state, DOMAIN_ATTESTATION, slot_to_epoch(indexed_attestation.data.slot)),
    )
```

### `is_double_vote`

```python
def is_double_vote(attestation_data_1: AttestationData,
                   attestation_data_2: AttestationData) -> bool:
    """
    Check if ``attestation_data_1`` and ``attestation_data_2`` have the same target.
    """
    target_epoch_1 = slot_to_epoch(attestation_data_1.slot)
    target_epoch_2 = slot_to_epoch(attestation_data_2.slot)
    return target_epoch_1 == target_epoch_2
```

### `is_surround_vote`

```python
def is_surround_vote(attestation_data_1: AttestationData,
                     attestation_data_2: AttestationData) -> bool:
    """
    Check if ``attestation_data_1`` surrounds ``attestation_data_2``.
    """
    source_epoch_1 = attestation_data_1.source_epoch
    source_epoch_2 = attestation_data_2.source_epoch
    target_epoch_1 = slot_to_epoch(attestation_data_1.slot)
    target_epoch_2 = slot_to_epoch(attestation_data_2.slot)

    return source_epoch_1 < source_epoch_2 and target_epoch_2 < target_epoch_1
```

### `integer_squareroot`

```python
def integer_squareroot(n: int) -> int:
    """
    The largest integer ``x`` such that ``x**2`` is less than or equal to ``n``.
    """
    assert n >= 0
    x = n
    y = (x + 1) // 2
    while y < x:
        x = y
        y = (x + n // x) // 2
    return x
```

### `get_delayed_activation_exit_epoch`

```python
def get_delayed_activation_exit_epoch(epoch: Epoch) -> Epoch:
    """
    Return the epoch at which an activation or exit triggered in ``epoch`` takes effect.
    """
    return epoch + 1 + ACTIVATION_EXIT_DELAY
```

### `get_churn_limit`

```python
def get_churn_limit(state: BeaconState) -> int:
    return max(
        MIN_PER_EPOCH_CHURN_LIMIT,
        len(get_active_validator_indices(state, get_current_epoch(state))) // CHURN_LIMIT_QUOTIENT
    )
```

### `bls_verify`

`bls_verify` is a function for verifying a BLS signature, defined in the [BLS Signature spec](../bls_signature.md#bls_verify).

<<<<<<< HEAD
    if pubkey not in validator_pubkeys:
        # Verify the deposit signature (proof of possession)
        if not bls_verify(pubkey, signed_root(deposit.data), deposit.data.signature, get_domain(state, DOMAIN_DEPOSIT)):
            return
=======
### `bls_verify_multiple`
>>>>>>> 1c86c87d

`bls_verify_multiple` is a function for verifying a BLS signature constructed from multiple messages, defined in the [BLS Signature spec](../bls_signature.md#bls_verify_multiple).

### `bls_aggregate_pubkeys`

`bls_aggregate_pubkeys` is a function for aggregating multiple BLS public keys into a single aggregate key, defined in the [BLS Signature spec](../bls_signature.md#bls_aggregate_pubkeys).

### Routines for updating validator status

Note: All functions in this section mutate `state`.

#### `activate_validator`

```python
def activate_validator(state: BeaconState, index: ValidatorIndex) -> None:
    """
    Activate the validator of the given ``index``.
    Note that this function mutates ``state``.
    """
    validator = state.validator_registry[index]
    if state.slot == GENESIS_SLOT:
        validator.activation_eligibility_epoch = GENESIS_EPOCH
        validator.activation_epoch = GENESIS_EPOCH
    else:
        validator.activation_epoch = get_delayed_activation_exit_epoch(get_current_epoch(state))
```

#### `initiate_validator_exit`

```python
def initiate_validator_exit(state: BeaconState, index: ValidatorIndex) -> None:
    """
    Initiate the validator of the given ``index``.
    Note that this function mutates ``state``.
    """
    # Return if validator already initiated exit
    validator = state.validator_registry[index]
    if validator.exit_epoch != FAR_FUTURE_EPOCH:
        return

    # Compute exit queue epoch
    exit_epochs = [v.exit_epoch for v in state.validator_registry if v.exit_epoch != FAR_FUTURE_EPOCH]
    exit_queue_epoch = sorted(exit_epochs + [get_delayed_activation_exit_epoch(get_current_epoch(state))])[-1]
    exit_queue_churn = len([v for v in state.validator_registry if v.exit_epoch == exit_queue_epoch])
    if exit_queue_churn >= get_churn_limit(state):
        exit_queue_epoch += 1

    # Set validator exit epoch and withdrawable epoch
    validator.exit_epoch = exit_queue_epoch
    validator.withdrawable_epoch = validator.exit_epoch + MIN_VALIDATOR_WITHDRAWABILITY_DELAY
```

#### `slash_validator`

```python
def slash_validator(state: BeaconState, slashed_index: ValidatorIndex, whistleblower_index: ValidatorIndex=None) -> None:
    """
    Slash the validator with index ``slashed_index``.
    Note that this function mutates ``state``.
    """
    initiate_validator_exit(state, slashed_index)
    state.validator_registry[slashed_index].slashed = True
    state.validator_registry[slashed_index].withdrawable_epoch = get_current_epoch(state) + LATEST_SLASHED_EXIT_LENGTH
    slashed_balance = get_effective_balance(state, slashed_index)
    state.latest_slashed_balances[get_current_epoch(state) % LATEST_SLASHED_EXIT_LENGTH] += slashed_balance

    proposer_index = get_beacon_proposer_index(state)
    if whistleblower_index is None:
        whistleblower_index = proposer_index
    whistleblowing_reward = slashed_balance // WHISTLEBLOWING_REWARD_QUOTIENT
    proposer_reward = whistleblowing_reward // PROPOSER_REWARD_QUOTIENT
    increase_balance(state, proposer_index, proposer_reward)
    increase_balance(state, whistleblower_index, whistleblowing_reward - proposer_reward)
    decrease_balance(state, slashed_index, whistleblowing_reward)
```

## Ethereum 1.0 deposit contract

The initial deployment phases of Ethereum 2.0 are implemented without consensus changes to Ethereum 1.0. A deposit contract at address `DEPOSIT_CONTRACT_ADDRESS` is added to Ethereum 1.0 for deposits of ETH to the beacon chain. Validator balances will be withdrawable to the shards in phase 2, i.e. when the EVM2.0 is deployed and the shards have state.

### Deposit arguments

The deposit contract has a single `deposit` function which takes as argument a SimpleSerialize'd `DepositData`.

### Withdrawal credentials

One of the `DepositData` fields is `withdrawal_credentials`. It is a commitment to credentials for withdrawals to shards. The first byte of `withdrawal_credentials` is a version number. As of now the only expected format is as follows:

* `withdrawal_credentials[:1] == BLS_WITHDRAWAL_PREFIX_BYTE`
* `withdrawal_credentials[1:] == hash(withdrawal_pubkey)[1:]` where `withdrawal_pubkey` is a BLS pubkey

The private key corresponding to `withdrawal_pubkey` will be required to initiate a withdrawal. It can be stored separately until a withdrawal is required, e.g. in cold storage.

### `Deposit` logs

Every Ethereum 1.0 deposit, of size between `MIN_DEPOSIT_AMOUNT` and `MAX_DEPOSIT_AMOUNT`, emits a `Deposit` log for consumption by the beacon chain. The deposit contract does little validation, pushing most of the validator onboarding logic to the beacon chain. In particular, the proof of possession (a BLS12 signature) is not verified by the deposit contract.

### `Eth2Genesis` log

When a sufficient amount of full deposits have been made, the deposit contract emits the `Eth2Genesis` log. The beacon chain state may then be initialized by calling the `get_genesis_beacon_state` function (defined below) where:

* `genesis_time` equals `time` in the `Eth2Genesis` log
* `latest_eth1_data.deposit_root` equals `deposit_root` in the `Eth2Genesis` log
* `latest_eth1_data.deposit_count` equals `deposit_count` in the `Eth2Genesis` log
* `latest_eth1_data.block_hash` equals the hash of the block that included the log
* `genesis_validator_deposits` is a list of `Deposit` objects built according to the `Deposit` logs up to the deposit that triggered the `Eth2Genesis` log, processed in the order in which they were emitted (oldest to newest)

### Vyper code

The source for the Vyper contract lives in a [separate repository](https://github.com/ethereum/deposit_contract) at [https://github.com/ethereum/deposit_contract/blob/master/deposit_contract/contracts/validator_registration.v.py](https://github.com/ethereum/deposit_contract/blob/master/deposit_contract/contracts/validator_registration.v.py).

Note: to save ~10x on gas this contract uses a somewhat unintuitive progressive Merkle root calculation algo that requires only O(log(n)) storage. See https://github.com/ethereum/research/blob/master/beacon_chain_impl/progressive_merkle_tree.py for an implementation of the same algo in python tested for correctness.

For convenience, we provide the interface to the contract here:

* `__init__()`: initializes the contract
* `get_deposit_root() -> bytes32`: returns the current root of the deposit tree
* `deposit(bytes[512])`: adds a deposit instance to the deposit tree, incorporating the input argument and the value transferred in the given call. Note: the amount of value transferred *must* be within `MIN_DEPOSIT_AMOUNT` and `MAX_DEPOSIT_AMOUNT`, inclusive. Each of these constants are specified in units of Gwei.

## On genesis

When enough full deposits have been made to the deposit contract, an `Eth2Genesis` log is emitted. Construct a corresponding `genesis_state` and `genesis_block` as follows:

* Let `genesis_validator_deposits` be the list of deposits, ordered chronologically, up to and including the deposit that triggered the `Eth2Genesis` log.
* Let `genesis_time` be the timestamp specified in the `Eth2Genesis` log.
* Let `genesis_eth1_data` be the `Eth1Data` object where:
    * `genesis_eth1_data.deposit_root` is the `deposit_root` contained in the `Eth2Genesis` log.
    * `genesis_eth1_data.deposit_count` is the `deposit_count` contained in the `Eth2Genesis` log.
    * `genesis_eth1_data.block_hash` is the hash of the Ethereum 1.0 block that emitted the `Eth2Genesis` log.
* Let `genesis_state = get_genesis_beacon_state(genesis_validator_deposits, genesis_time, genesis_eth1_data)`.
* Let `genesis_block = get_empty_block()`.
* Set `genesis_block.state_root = hash_tree_root(genesis_state)`.

```python
def get_empty_block() -> BeaconBlock:
    """
    Get an empty ``BeaconBlock``.
    """
    return BeaconBlock(
        slot=GENESIS_SLOT,
        previous_block_root=ZERO_HASH,
        state_root=ZERO_HASH,
        body=BeaconBlockBody(
            randao_reveal=EMPTY_SIGNATURE,
            eth1_data=Eth1Data(
                deposit_root=ZERO_HASH,
                deposit_count=0,
                block_hash=ZERO_HASH,
            ),
            proposer_slashings=[],
            attester_slashings=[],
            attestations=[],
            deposits=[],
            voluntary_exits=[],
            transfers=[],
        ),
        signature=EMPTY_SIGNATURE,
    )
```

```python
def get_genesis_beacon_state(genesis_validator_deposits: List[Deposit],
                             genesis_time: int,
                             genesis_eth1_data: Eth1Data) -> BeaconState:
    """
    Get the genesis ``BeaconState``.
    """
    state = BeaconState(
        # Misc
        slot=GENESIS_SLOT,
        genesis_time=genesis_time,
        fork=Fork(
            previous_version=GENESIS_FORK_VERSION,
            current_version=GENESIS_FORK_VERSION,
            epoch=GENESIS_EPOCH,
        ),

        # Validator registry
        validator_registry=[],
        balances=[],

        # Randomness and committees
        latest_randao_mixes=Vector([ZERO_HASH for _ in range(LATEST_RANDAO_MIXES_LENGTH)]),
        latest_start_shard=GENESIS_START_SHARD,

        # Finality
        previous_epoch_attestations=[],
        current_epoch_attestations=[],
        previous_justified_epoch=GENESIS_EPOCH,
        current_justified_epoch=GENESIS_EPOCH,
        previous_justified_root=ZERO_HASH,
        current_justified_root=ZERO_HASH,
        justification_bitfield=0,
        finalized_epoch=GENESIS_EPOCH,
        finalized_root=ZERO_HASH,

        # Recent state
        current_crosslinks=Vector([Crosslink(epoch=GENESIS_EPOCH, previous_crosslink_root=ZERO_HASH, crosslink_data_root=ZERO_HASH) for _ in range(SHARD_COUNT)]),
        previous_crosslinks=Vector([Crosslink(epoch=GENESIS_EPOCH, previous_crosslink_root=ZERO_HASH, crosslink_data_root=ZERO_HASH) for _ in range(SHARD_COUNT)]),
        latest_block_roots=Vector([ZERO_HASH for _ in range(SLOTS_PER_HISTORICAL_ROOT)]),
        latest_state_roots=Vector([ZERO_HASH for _ in range(SLOTS_PER_HISTORICAL_ROOT)]),
        latest_active_index_roots=Vector([ZERO_HASH for _ in range(LATEST_ACTIVE_INDEX_ROOTS_LENGTH)]),
        latest_slashed_balances=Vector([0 for _ in range(LATEST_SLASHED_EXIT_LENGTH)]),
        latest_block_header=get_temporary_block_header(get_empty_block()),
        historical_roots=[],

        # Ethereum 1.0 chain data
        latest_eth1_data=genesis_eth1_data,
        eth1_data_votes=[],
        deposit_index=0,
    )

    # Process genesis deposits
    for deposit in genesis_validator_deposits:
        process_deposit(state, deposit)

    # Process genesis activations
    for index in range(len(state.validator_registry)):
        if get_effective_balance(state, index) >= MAX_DEPOSIT_AMOUNT:
            activate_validator(state, index)

    genesis_active_index_root = hash_tree_root(get_active_validator_indices(state, GENESIS_EPOCH))
    for index in range(LATEST_ACTIVE_INDEX_ROOTS_LENGTH):
        state.latest_active_index_roots[index] = genesis_active_index_root

    return state
```

## Beacon chain processing

The beacon chain is the system chain for Ethereum 2.0. The main responsibilities of the beacon chain are as follows:

* Store and maintain the registry of [validators](#dfn-validator)
* Process crosslinks (see above)
* Process its per-block consensus, as well as the finality gadget

Processing the beacon chain is similar to processing the Ethereum 1.0 chain. Clients download and process blocks and maintain a view of what is the current "canonical chain", terminating at the current "head". However, because of the beacon chain's relationship with Ethereum 1.0, and because it is a proof-of-stake chain, there are differences.

For a beacon chain block, `block`, to be processed by a node, the following conditions must be met:

* The parent block with root `block.previous_block_root` has been processed and accepted.
* An Ethereum 1.0 block pointed to by the `state.latest_eth1_data.block_hash` has been processed and accepted.
* The node's Unix time is greater than or equal to `state.genesis_time + block.slot * SECONDS_PER_SLOT`. (Note that leap seconds mean that slots will occasionally last `SECONDS_PER_SLOT + 1` or `SECONDS_PER_SLOT - 1` seconds, possibly several times a year.)

If these conditions are not met, the client should delay processing the beacon block until the conditions are all satisfied.

Beacon block production is significantly different because of the proof-of-stake mechanism. A client simply checks what it thinks is the canonical chain when it should create a block and looks up what its slot number is; when the slot arrives, it either proposes or attests to a block as required. Note that this requires each node to have a clock that is roughly (i.e. within `SECONDS_PER_SLOT` seconds) synchronized with the other nodes.

### Beacon chain fork choice rule

The beacon chain fork choice rule is a hybrid that combines justification and finality with Latest Message Driven (LMD) Greediest Heaviest Observed SubTree (GHOST). At any point in time a [validator](#dfn-validator) `v` subjectively calculates the beacon chain head as follows.

* Abstractly define `Store` as the type of storage object for the chain data and `store` be the set of attestations and blocks that the [validator](#dfn-validator) `v` has observed and verified (in particular, block ancestors must be recursively verified). Attestations not yet included in any chain are still included in `store`.
* Let `finalized_head` be the finalized block with the highest epoch. (A block `B` is finalized if there is a descendant of `B` in `store` the processing of which sets `B` as finalized.)
* Let `justified_head` be the descendant of `finalized_head` with the highest epoch that has been justified for at least 1 epoch. (A block `B` is justified if there is a descendant of `B` in `store` the processing of which sets `B` as justified.) If no such descendant exists set `justified_head` to `finalized_head`.
* Let `get_ancestor(store: Store, block: BeaconBlock, slot: Slot) -> BeaconBlock` be the ancestor of `block` with slot number `slot`. The `get_ancestor` function can be defined recursively as:

```python
def get_ancestor(store: Store, block: BeaconBlock, slot: Slot) -> BeaconBlock:
    """
    Get the ancestor of ``block`` with slot number ``slot``; return ``None`` if not found.
    """
    if block.slot == slot:
        return block
    elif block.slot < slot:
        return None
    else:
        return get_ancestor(store, store.get_parent(block), slot)
```

* Let `get_latest_attestation(store: Store, index: ValidatorIndex) -> Attestation` be the attestation with the highest slot number in `store` from the validator with the given `index`. If several such attestations exist, use the one the [validator](#dfn-validator) `v` observed first.
* Let `get_latest_attestation_target(store: Store, index: ValidatorIndex) -> BeaconBlock` be the target block in the attestation `get_latest_attestation(store, index)`.
* Let `get_children(store: Store, block: BeaconBlock) -> List[BeaconBlock]` returns the child blocks of the given `block`.
* Let `justified_head_state` be the resulting `BeaconState` object from processing the chain up to the `justified_head`.
* The `head` is `lmd_ghost(store, justified_head_state, justified_head)` where the function `lmd_ghost` is defined below. Note that the implementation below is suboptimal; there are implementations that compute the head in time logarithmic in slot count.

```python
def lmd_ghost(store: Store, start_state: BeaconState, start_block: BeaconBlock) -> BeaconBlock:
    """
    Execute the LMD-GHOST algorithm to find the head ``BeaconBlock``.
    """
    validators = start_state.validator_registry
    active_validator_indices = get_active_validator_indices(validators, slot_to_epoch(start_state.slot))
    attestation_targets = [(i, get_latest_attestation_target(store, i)) for i in active_validator_indices]

    # Use the rounded-balance-with-hysteresis supplied by the protocol for fork
    # choice voting. This reduces the number of recomputations that need to be
    # made for optimized implementations that precompute and save data
    def get_vote_count(block: BeaconBlock) -> int:
        return sum(
            start_state.validator_registry[validator_index].high_balance
            for validator_index, target in attestation_targets
            if get_ancestor(store, target, block.slot) == block
        )

    head = start_block
    while 1:
        children = get_children(store, head)
        if len(children) == 0:
            return head
        # Ties broken by favoring block with lexicographically higher root
        head = max(children, key=lambda x: (get_vote_count(x), hash_tree_root(x)))
```

## Beacon chain state transition function

We now define the state transition function. At a high level, the state transition is made up of four parts:

1. State caching, which happens at the start of every slot.
2. The per-epoch transitions, which happens at the start of the first slot of every epoch.
3. The per-slot transitions, which happens at every slot.
4. The per-block transitions, which happens at every block.

Transition section notes:
* The state caching caches the state root of the previous slot and updates block and state roots records.
* The per-epoch transitions focus on the [validator](#dfn-validator) registry, including adjusting balances and activating and exiting [validators](#dfn-validator), as well as processing crosslinks and managing block justification/finalization.
* The per-slot transitions focus on the slot counter.
* The per-block transitions generally focus on verifying aggregate signatures and saving temporary records relating to the per-block activity in the `BeaconState`.

Beacon blocks that trigger unhandled Python exceptions (e.g. out-of-range list accesses) and failed `assert`s during the state transition are considered invalid.

_Note_: If there are skipped slots between a block and its parent block, run the steps in the [state-root](#state-caching), [per-epoch](#per-epoch-processing), and [per-slot](#per-slot-processing) sections once for each skipped slot and then once for the slot containing the new block.

### State caching

At every `slot > GENESIS_SLOT` run the following function:

```python
def cache_state(state: BeaconState) -> None:
    # Cache latest known state root (for previous slot)
    latest_state_root = hash_tree_root(state)
    state.latest_state_roots[state.slot % SLOTS_PER_HISTORICAL_ROOT] = latest_state_root

    # Store latest known state root (for previous slot) in latest_block_header if it is empty
    if state.latest_block_header.state_root == ZERO_HASH:
        state.latest_block_header.state_root = latest_state_root

    # Cache latest known block root (for previous slot)
    latest_block_root = signing_root(state.latest_block_header)
    state.latest_block_roots[state.slot % SLOTS_PER_HISTORICAL_ROOT] = latest_block_root
```

### Per-epoch processing

The steps below happen when `state.slot > GENESIS_SLOT and (state.slot + 1) % SLOTS_PER_EPOCH == 0`.

#### Helper functions

We define epoch transition helper functions:

```python
def get_current_total_balance(state: BeaconState) -> Gwei:
    return get_total_balance(state, get_active_validator_indices(state, get_current_epoch(state)))
```

```python
def get_previous_total_balance(state: BeaconState) -> Gwei:
    return get_total_balance(state, get_active_validator_indices(state, get_previous_epoch(state)))
```

```python
def get_unslashed_attesting_indices(state: BeaconState, attestations: List[PendingAttestation]) -> List[ValidatorIndex]:
    output = set()
    for a in attestations:
        output = output.union(get_attesting_indices(state, a.data, a.aggregation_bitfield))
    return sorted(filter(lambda index: not state.validator_registry[index].slashed, list(output)))
```

```python
def get_attesting_balance(state: BeaconState, attestations: List[PendingAttestation]) -> Gwei:
    return get_total_balance(state, get_unslashed_attesting_indices(state, attestations))
```

```python
def get_current_epoch_boundary_attestations(state: BeaconState) -> List[PendingAttestation]:
    return [
        a for a in state.current_epoch_attestations
        if a.data.target_root == get_block_root(state, get_epoch_start_slot(get_current_epoch(state)))
    ]
```

```python
def get_previous_epoch_boundary_attestations(state: BeaconState) -> List[PendingAttestation]:
    return [
        a for a in state.previous_epoch_attestations
        if a.data.target_root == get_block_root(state, get_epoch_start_slot(get_previous_epoch(state)))
    ]
```

```python
def get_previous_epoch_matching_head_attestations(state: BeaconState) -> List[PendingAttestation]:
    return [
        a for a in state.previous_epoch_attestations
        if a.data.beacon_block_root == get_block_root(state, a.data.slot)
    ]
```

**Note**: Total balances computed for the previous epoch might be marginally different than the actual total balances during the previous epoch transition. Due to the tight bound on validator churn each epoch and small per-epoch rewards/penalties, the potential balance difference is very low and only marginally affects consensus safety.

```python
def get_crosslink_from_attestation_data(state: BeaconState, data: AttestationData) -> Crosslink:
    return Crosslink(
        epoch=min(slot_to_epoch(data.slot), state.current_crosslinks[data.shard].epoch + MAX_CROSSLINK_EPOCHS),
        previous_crosslink_root=data.previous_crosslink_root,
        crosslink_data_root=data.crosslink_data_root,
    )
```

```python
def get_winning_crosslink_and_attesting_indices(state: BeaconState, epoch: Epoch, shard: Shard) -> Tuple[Crosslink, List[ValidatorIndex]]:
    pending_attestations = state.current_epoch_attestations if epoch == get_current_epoch(state) else state.previous_epoch_attestations
    shard_attestations = [a for a in pending_attestations if a.data.shard == shard]
    shard_crosslinks = [get_crosslink_from_attestation_data(state, a.data) for a in shard_attestations]
    candidate_crosslinks = [
        c for c in shard_crosslinks
        if hash_tree_root(state.current_crosslinks[shard]) in (c.previous_crosslink_root, hash_tree_root(c))
    ]
    if len(candidate_crosslinks) == 0:
        return Crosslink(epoch=GENESIS_EPOCH, previous_crosslink_root=ZERO_HASH, crosslink_data_root=ZERO_HASH), []

    def get_attestations_for(crosslink: Crosslink) -> List[PendingAttestation]:
        return [a for a in shard_attestations if get_crosslink_from_attestation_data(state, a.data) == crosslink]
    # Winning crosslink has the crosslink data root with the most balance voting for it (ties broken lexicographically)
    winning_crosslink = max(candidate_crosslinks, key=lambda crosslink: (
        get_attesting_balance(state, get_attestations_for(crosslink)), crosslink.crosslink_data_root
    ))

    return winning_crosslink, get_unslashed_attesting_indices(state, get_attestations_for(winning_crosslink))
```

```python
def get_earliest_attestation(state: BeaconState, attestations: List[PendingAttestation], index: ValidatorIndex) -> PendingAttestation:
    return min([
        a for a in attestations if index in get_attesting_indices(state, a.data, a.aggregation_bitfield)
    ], key=lambda a: a.inclusion_slot)
```

#### Justification and finalization

Run the following function:

```python
def process_justification_and_finalization(state: BeaconState) -> None:
    if get_current_epoch(state) <= GENESIS_EPOCH + 1:
        return

    old_previous_justified_epoch = state.previous_justified_epoch
    old_current_justified_epoch = state.current_justified_epoch

    # Process justifications
    state.previous_justified_epoch = state.current_justified_epoch
    state.previous_justified_root = state.current_justified_root
    state.justification_bitfield = (state.justification_bitfield << 1) % 2**64
    previous_boundary_attesting_balance = get_attesting_balance(state, get_previous_epoch_boundary_attestations(state))
    if previous_boundary_attesting_balance * 3 >= get_previous_total_balance(state) * 2:
        state.current_justified_epoch = get_previous_epoch(state)
        state.current_justified_root = get_block_root(state, get_epoch_start_slot(state.current_justified_epoch))
        state.justification_bitfield |= (1 << 1)
    current_boundary_attesting_balance = get_attesting_balance(state, get_current_epoch_boundary_attestations(state))
    if current_boundary_attesting_balance * 3 >= get_current_total_balance(state) * 2:
        state.current_justified_epoch = get_current_epoch(state)
        state.current_justified_root = get_block_root(state, get_epoch_start_slot(state.current_justified_epoch))
        state.justification_bitfield |= (1 << 0)

    # Process finalizations
    bitfield = state.justification_bitfield
    current_epoch = get_current_epoch(state)
    # The 2nd/3rd/4th most recent epochs are justified, the 2nd using the 4th as source
    if (bitfield >> 1) % 8 == 0b111 and old_previous_justified_epoch == current_epoch - 3:
        state.finalized_epoch = old_previous_justified_epoch
        state.finalized_root = get_block_root(state, get_epoch_start_slot(state.finalized_epoch))
    # The 2nd/3rd most recent epochs are justified, the 2nd using the 3rd as source
    if (bitfield >> 1) % 4 == 0b11 and old_previous_justified_epoch == current_epoch - 2:
        state.finalized_epoch = old_previous_justified_epoch
        state.finalized_root = get_block_root(state, get_epoch_start_slot(state.finalized_epoch))
    # The 1st/2nd/3rd most recent epochs are justified, the 1st using the 3rd as source
    if (bitfield >> 0) % 8 == 0b111 and old_current_justified_epoch == current_epoch - 2:
        state.finalized_epoch = old_current_justified_epoch
        state.finalized_root = get_block_root(state, get_epoch_start_slot(state.finalized_epoch))
    # The 1st/2nd most recent epochs are justified, the 1st using the 2nd as source
    if (bitfield >> 0) % 4 == 0b11 and old_current_justified_epoch == current_epoch - 1:
        state.finalized_epoch = old_current_justified_epoch
        state.finalized_root = get_block_root(state, get_epoch_start_slot(state.finalized_epoch))
```

#### Crosslinks

Run the following function:

```python
def process_crosslinks(state: BeaconState) -> None:
    state.previous_crosslinks = [c for c in state.current_crosslinks]
    previous_epoch = get_previous_epoch(state)
    next_epoch = get_current_epoch(state) + 1
    for slot in range(get_epoch_start_slot(previous_epoch), get_epoch_start_slot(next_epoch)):
        for crosslink_committee, shard in get_crosslink_committees_at_slot(state, slot):
            winning_crosslink, attesting_indices = get_winning_crosslink_and_attesting_indices(state, slot_to_epoch(slot), shard)
            if 3 * get_total_balance(state, attesting_indices) >= 2 * get_total_balance(state, crosslink_committee):
                state.current_crosslinks[shard] = winning_crosslink
```

#### Rewards and penalties

First, we define additional helpers:

```python
def get_base_reward_from_total_balance(state: BeaconState, total_balance: Gwei, index: ValidatorIndex) -> Gwei:
    if total_balance == 0:
        return 0

    adjusted_quotient = integer_squareroot(total_balance) // BASE_REWARD_QUOTIENT
    return get_effective_balance(state, index) // adjusted_quotient // 5
```

```python
def get_base_reward(state: BeaconState, index: ValidatorIndex) -> Gwei:
    return get_base_reward_from_total_balance(state, get_previous_total_balance(state), index)
```

```python
def get_inactivity_penalty(state: BeaconState, index: ValidatorIndex, epochs_since_finality: int) -> Gwei:
    if epochs_since_finality <= 4:
        extra_penalty = 0
    else:
        extra_penalty = get_effective_balance(state, index) * epochs_since_finality // INACTIVITY_PENALTY_QUOTIENT // 2
    return get_base_reward(state, index) + extra_penalty
```

```python
def get_justification_and_finalization_deltas(state: BeaconState) -> Tuple[List[Gwei], List[Gwei]]:
    current_epoch = get_current_epoch(state)
    epochs_since_finality = current_epoch + 1 - state.finalized_epoch
    rewards = [0 for index in range(len(state.validator_registry))]
    penalties = [0 for index in range(len(state.validator_registry))]
    # Some helper variables
    boundary_attestations = get_previous_epoch_boundary_attestations(state)
    boundary_attesting_balance = get_attesting_balance(state, boundary_attestations)
    total_balance = get_previous_total_balance(state)
    total_attesting_balance = get_attesting_balance(state, state.previous_epoch_attestations)
    matching_head_attestations = get_previous_epoch_matching_head_attestations(state)
    matching_head_balance = get_attesting_balance(state, matching_head_attestations)
    eligible_validators = [
        index for index, validator in enumerate(state.validator_registry)
        if (
            is_active_validator(validator, current_epoch) or
            (validator.slashed and current_epoch < validator.withdrawable_epoch)
        )
    ]
    # Process rewards or penalties for all validators
    for index in eligible_validators:
        base_reward = get_base_reward(state, index)
        # Expected FFG source
        if index in get_unslashed_attesting_indices(state, state.previous_epoch_attestations):
            rewards[index] += base_reward * total_attesting_balance // total_balance
            # Inclusion speed bonus
            earliest_attestation = get_earliest_attestation(state, state.previous_epoch_attestations, index)
            inclusion_delay = earliest_attestation.inclusion_slot - earliest_attestation.data.slot
            rewards[index] += base_reward * MIN_ATTESTATION_INCLUSION_DELAY // inclusion_delay
        else:
            penalties[index] += base_reward
        # Expected FFG target
        if index in get_unslashed_attesting_indices(state, boundary_attestations):
            rewards[index] += base_reward * boundary_attesting_balance // total_balance
        else:
            penalties[index] += get_inactivity_penalty(state, index, epochs_since_finality)
        # Expected head
        if index in get_unslashed_attesting_indices(state, matching_head_attestations):
            rewards[index] += base_reward * matching_head_balance // total_balance
        else:
            penalties[index] += base_reward
        # Take away max rewards if we're not finalizing
        if epochs_since_finality > 4:
            penalties[index] += base_reward * 4
    return [rewards, penalties]
```

```python
def get_crosslink_deltas(state: BeaconState) -> Tuple[List[Gwei], List[Gwei]]:
    rewards = [0 for index in range(len(state.validator_registry))]
    penalties = [0 for index in range(len(state.validator_registry))]
    for slot in range(get_epoch_start_slot(get_previous_epoch(state)), get_epoch_start_slot(get_current_epoch(state))):
        for crosslink_committee, shard in get_crosslink_committees_at_slot(state, slot):
            winning_crosslink, attesting_indices = get_winning_crosslink_and_attesting_indices(state, slot_to_epoch(slot), shard)
            attesting_balance = get_total_balance(state, attesting_indices)
            committee_balance = get_total_balance(state, crosslink_committee)
            for index in crosslink_committee:
                if index in attesting_indices:
                    rewards[index] += get_base_reward(state, index) * attesting_balance // committee_balance
                else:
                    penalties[index] += get_base_reward(state, index)
    return [rewards, penalties]
```

Run the following function:

```python
def process_rewards_and_penalties(state: BeaconState) -> None:
    if get_current_epoch(state) == GENESIS_EPOCH:
        return

    rewards1, penalties1 = get_justification_and_finalization_deltas(state)
    rewards2, penalties2 = get_crosslink_deltas(state)
    for i in range(len(state.validator_registry)):
        increase_balance(state, i, rewards1[i] + rewards2[i])
        decrease_balance(state, i, penalties1[i] + penalties2[i])
```

#### Registry updates

Run the following function:

```python
def process_registry_updates(state: BeaconState) -> None:
    # Process activation eligibility and ejections
    for index, validator in enumerate(state.validator_registry):
        balance = get_balance(state, index)
        if validator.activation_eligibility_epoch == FAR_FUTURE_EPOCH and balance >= MAX_DEPOSIT_AMOUNT:
            validator.activation_eligibility_epoch = get_current_epoch(state)

        if is_active_validator(validator, get_current_epoch(state)) and balance < EJECTION_BALANCE:
            initiate_validator_exit(state, index)

    # Process activations
    activation_queue = sorted([
        index for index, validator in enumerate(state.validator_registry) if
        validator.activation_eligibility_epoch != FAR_FUTURE_EPOCH and
        validator.activation_epoch >= get_delayed_activation_exit_epoch(state.finalized_epoch)
    ], key=lambda index: state.validator_registry[index].activation_eligibility_epoch)
    for index in activation_queue[:get_churn_limit(state)]:
        activate_validator(state, index)
```

#### Slashings

Run the following function:

```python
def process_slashings(state: BeaconState) -> None:
    current_epoch = get_current_epoch(state)
    active_validator_indices = get_active_validator_indices(state, current_epoch)
    total_balance = get_total_balance(state, active_validator_indices)

    # Compute `total_penalties`
    total_at_start = state.latest_slashed_balances[(current_epoch + 1) % LATEST_SLASHED_EXIT_LENGTH]
    total_at_end = state.latest_slashed_balances[current_epoch % LATEST_SLASHED_EXIT_LENGTH]
    total_penalties = total_at_end - total_at_start

    for index, validator in enumerate(state.validator_registry):
        if validator.slashed and current_epoch == validator.withdrawable_epoch - LATEST_SLASHED_EXIT_LENGTH // 2:
            penalty = max(
                get_effective_balance(state, index) * min(total_penalties * 3, total_balance) // total_balance,
                get_effective_balance(state, index) // MIN_PENALTY_QUOTIENT
            )
            decrease_balance(state, index, penalty)
```

#### Final updates

Run the following function:

```python
def process_final_updates(state: BeaconState) -> None:
    current_epoch = get_current_epoch(state)
    next_epoch = current_epoch + 1
    # Reset eth1 data votes
    if state.slot % SLOTS_PER_ETH1_VOTING_PERIOD == 0:
        state.eth1_data_votes = []
    # Update start shard
    state.latest_start_shard = (state.latest_start_shard + get_shard_delta(state, current_epoch)) % SHARD_COUNT
    # Set active index root
    index_root_position = (next_epoch + ACTIVATION_EXIT_DELAY) % LATEST_ACTIVE_INDEX_ROOTS_LENGTH
    state.latest_active_index_roots[index_root_position] = hash_tree_root(
        get_active_validator_indices(state, next_epoch + ACTIVATION_EXIT_DELAY)
    )
    # Set total slashed balances
    state.latest_slashed_balances[next_epoch % LATEST_SLASHED_EXIT_LENGTH] = (
        state.latest_slashed_balances[current_epoch % LATEST_SLASHED_EXIT_LENGTH]
    )
    # Set randao mix
    state.latest_randao_mixes[next_epoch % LATEST_RANDAO_MIXES_LENGTH] = get_randao_mix(state, current_epoch)
    # Set historical root accumulator
    if next_epoch % (SLOTS_PER_HISTORICAL_ROOT // SLOTS_PER_EPOCH) == 0:
        historical_batch = HistoricalBatch(
            block_roots=state.latest_block_roots,
            state_roots=state.latest_state_roots,
        )
        state.historical_roots.append(hash_tree_root(historical_batch))
    # Rotate current/previous epoch attestations
    state.previous_epoch_attestations = state.current_epoch_attestations
    state.current_epoch_attestations = []
```

### Per-slot processing

At every `slot > GENESIS_SLOT` run the following function:

```python
def advance_slot(state: BeaconState) -> None:
    state.slot += 1
```

### Per-block processing

For every `block` except the genesis block, run `process_block_header(state, block)`, `process_randao(state, block)` and `process_eth1_data(state, block)`.

#### Block header

```python
def process_block_header(state: BeaconState, block: BeaconBlock) -> None:
    # Verify that the slots match
    assert block.slot == state.slot
    # Verify that the parent matches
    assert block.previous_block_root == signing_root(state.latest_block_header)
    # Save current block as the new latest block
    state.latest_block_header = get_temporary_block_header(block)
    # Verify proposer is not slashed
    proposer = state.validator_registry[get_beacon_proposer_index(state)]
    assert not proposer.slashed
    # Verify proposer signature
<<<<<<< HEAD
    assert bls_verify(proposer.pubkey, signed_root(block), block.signature, get_domain(state, DOMAIN_BEACON_PROPOSER))
=======
    assert bls_verify(
        pubkey=proposer.pubkey,
        message_hash=signing_root(block),
        signature=block.signature,
        domain=get_domain(state.fork, get_current_epoch(state), DOMAIN_BEACON_BLOCK)
    )
>>>>>>> 1c86c87d
```

#### RANDAO

```python
def process_randao(state: BeaconState, block: BeaconBlock) -> None:
    proposer = state.validator_registry[get_beacon_proposer_index(state)]
    # Verify that the provided randao value is valid
    assert bls_verify(proposer.pubkey, hash_tree_root(get_current_epoch(state)), block.body.randao_reveal, get_domain(state, DOMAIN_RANDAO))
    # Mix it in
    state.latest_randao_mixes[get_current_epoch(state) % LATEST_RANDAO_MIXES_LENGTH] = (
        xor(get_randao_mix(state, get_current_epoch(state)),
            hash(block.body.randao_reveal))
    )
```

#### Eth1 data

```python
def process_eth1_data(state: BeaconState, block: BeaconBlock) -> None:
    state.eth1_data_votes.append(block.body.eth1_data)
    if state.eth1_data_votes.count(block.body.eth1_data) * 2 > SLOTS_PER_ETH1_VOTING_PERIOD:
        state.latest_eth1_data = block.body.eth1_data
```

#### Operations

##### Proposer slashings

Verify that `len(block.body.proposer_slashings) <= MAX_PROPOSER_SLASHINGS`.

For each `proposer_slashing` in `block.body.proposer_slashings`, run the following function:

```python
def process_proposer_slashing(state: BeaconState,
                              proposer_slashing: ProposerSlashing) -> None:
    """
    Process ``ProposerSlashing`` operation.
    Note that this function mutates ``state``.
    """
    proposer = state.validator_registry[proposer_slashing.proposer_index]
    # Verify that the epoch is the same
    assert slot_to_epoch(proposer_slashing.header_1.slot) == slot_to_epoch(proposer_slashing.header_2.slot)
    # But the headers are different
    assert proposer_slashing.header_1 != proposer_slashing.header_2
    # Check proposer is slashable
    assert is_slashable_validator(proposer, get_current_epoch(state))
    # Signatures are valid
    for header in (proposer_slashing.header_1, proposer_slashing.header_2):
<<<<<<< HEAD
        domain = get_domain(state, DOMAIN_BEACON_PROPOSER, slot_to_epoch(header.slot))
        assert bls_verify(proposer.pubkey, signed_root(header), header.signature, domain)
=======
        assert bls_verify(
            pubkey=proposer.pubkey,
            message_hash=signing_root(header),
            signature=header.signature,
            domain=get_domain(state.fork, slot_to_epoch(header.slot), DOMAIN_BEACON_BLOCK)
        )
>>>>>>> 1c86c87d
    slash_validator(state, proposer_slashing.proposer_index)
```

##### Attester slashings

Verify that `len(block.body.attester_slashings) <= MAX_ATTESTER_SLASHINGS`.

For each `attester_slashing` in `block.body.attester_slashings`, run the following function:

```python
def process_attester_slashing(state: BeaconState,
                              attester_slashing: AttesterSlashing) -> None:
    """
    Process ``AttesterSlashing`` operation.
    Note that this function mutates ``state``.
    """
    attestation1 = attester_slashing.attestation_1
    attestation2 = attester_slashing.attestation_2
    # Check that the attestations are conflicting
    assert attestation1.data != attestation2.data
    assert (
        is_double_vote(attestation1.data, attestation2.data) or
        is_surround_vote(attestation1.data, attestation2.data)
    )

    assert verify_indexed_attestation(state, attestation1)
    assert verify_indexed_attestation(state, attestation2)
    attesting_indices_1 = attestation1.custody_bit_0_indices + attestation1.custody_bit_1_indices
    attesting_indices_2 = attestation2.custody_bit_0_indices + attestation2.custody_bit_1_indices
    slashable_indices = [
        index for index in attesting_indices_1
        if (
            index in attesting_indices_2 and
            is_slashable_validator(state.validator_registry[index], get_current_epoch(state))
        )
    ]
    assert len(slashable_indices) >= 1
    for index in slashable_indices:
        slash_validator(state, index)
```

##### Attestations

Verify that `len(block.body.attestations) <= MAX_ATTESTATIONS`.

For each `attestation` in `block.body.attestations`, run the following function:

```python
def process_attestation(state: BeaconState, attestation: Attestation) -> None:
    """
    Process ``Attestation`` operation.
    Note that this function mutates ``state``.
    """
    data = attestation.data
    min_slot = state.slot - SLOTS_PER_EPOCH if get_current_epoch(state) > GENESIS_EPOCH else GENESIS_SLOT
    assert min_slot <= data.slot <= state.slot - MIN_ATTESTATION_INCLUSION_DELAY

    # Check target epoch, source epoch, source root, and source crosslink
    target_epoch = slot_to_epoch(data.slot)
    assert (target_epoch, data.source_epoch, data.source_root, data.previous_crosslink_root) in {
        (get_current_epoch(state), state.current_justified_epoch, state.current_justified_root, hash_tree_root(state.current_crosslinks[data.shard])),
        (get_previous_epoch(state), state.previous_justified_epoch, state.previous_justified_root, hash_tree_root(state.previous_crosslinks[data.shard])),
    }

    # Check crosslink data root
    assert data.crosslink_data_root == ZERO_HASH  # [to be removed in phase 1]

    # Check signature and bitfields
    assert verify_indexed_attestation(state, convert_to_indexed(state, attestation))

    # Cache pending attestation
    pending_attestation = PendingAttestation(
        data=data,
        aggregation_bitfield=attestation.aggregation_bitfield,
        inclusion_slot=state.slot
    )
    if target_epoch == get_current_epoch(state):
        state.current_epoch_attestations.append(pending_attestation)
    else:
        state.previous_epoch_attestations.append(pending_attestation)
```

Run `process_proposer_attestation_rewards(state)`.

```python
def process_proposer_attestation_rewards(state: BeaconState) -> None:
    proposer_index = get_beacon_proposer_index(state)
    for pending_attestations in (state.previous_epoch_attestations, state.current_epoch_attestations):
        for index in get_unslashed_attesting_indices(state, pending_attestations):
            if get_earliest_attestation(state, pending_attestations, index).inclusion_slot == state.slot:
                base_reward = get_base_reward_from_total_balance(state, get_current_total_balance(state), index)
                increase_balance(state, proposer_index, base_reward // PROPOSER_REWARD_QUOTIENT)
```

##### Deposits

Verify that `len(block.body.deposits) == min(MAX_DEPOSITS, state.latest_eth1_data.deposit_count - state.deposit_index)`.

For each `deposit` in `block.body.deposits`, run the following function:

```python
def process_deposit(state: BeaconState, deposit: Deposit) -> None:
    """
    Process a deposit from Ethereum 1.0.
    Used to add a validator or top up an existing validator's
    balance by some ``deposit`` amount.

    Note that this function mutates ``state``.
    """
    # Deposits must be processed in order
    assert deposit.index == state.deposit_index

    # Verify the Merkle branch
    merkle_branch_is_valid = verify_merkle_branch(
        leaf=hash(serialize(deposit.data)),  # 48 + 32 + 8 + 96 = 184 bytes serialization
        proof=deposit.proof,
        depth=DEPOSIT_CONTRACT_TREE_DEPTH,
        index=deposit.index,
        root=state.latest_eth1_data.deposit_root,
    )
    assert merkle_branch_is_valid

    # Increment the next deposit index we are expecting. Note that this
    # needs to be done here because while the deposit contract will never
    # create an invalid Merkle branch, it may admit an invalid deposit
    # object, and we need to be able to skip over it
    state.deposit_index += 1

    validator_pubkeys = [v.pubkey for v in state.validator_registry]
    pubkey = deposit.data.pubkey
    amount = deposit.data.amount

    if pubkey not in validator_pubkeys:
        # Verify the proof of possession
        proof_is_valid = bls_verify(
            pubkey=pubkey,
            message_hash=signing_root(deposit.data),
            signature=deposit.data.proof_of_possession,
            domain=get_domain(
                state.fork,
                get_current_epoch(state),
                DOMAIN_DEPOSIT,
            )
        )
        if not proof_is_valid:
            return

        # Add new validator
        validator = Validator(
            pubkey=pubkey,
            withdrawal_credentials=deposit.data.withdrawal_credentials,
            activation_eligibility_epoch=FAR_FUTURE_EPOCH,
            activation_epoch=FAR_FUTURE_EPOCH,
            exit_epoch=FAR_FUTURE_EPOCH,
            withdrawable_epoch=FAR_FUTURE_EPOCH,
            slashed=False,
            high_balance=0
        )

        # Note: In phase 2 registry indices that have been withdrawn for a long time will be recycled.
        state.validator_registry.append(validator)
        state.balances.append(0)
        set_balance(state, len(state.validator_registry) - 1, amount)
    else:
        # Increase balance by deposit amount
        index = validator_pubkeys.index(pubkey)
        increase_balance(state, index, amount)
```

##### Voluntary exits

Verify that `len(block.body.voluntary_exits) <= MAX_VOLUNTARY_EXITS`.

For each `exit` in `block.body.voluntary_exits`, run the following function:

```python
def process_voluntary_exit(state: BeaconState, exit: VoluntaryExit) -> None:
    """
    Process ``VoluntaryExit`` operation.
    Note that this function mutates ``state``.
    """
    validator = state.validator_registry[exit.validator_index]
    # Verify the validator is active
    assert is_active_validator(validator, get_current_epoch(state))
    # Verify the validator has not yet exited
    assert validator.exit_epoch == FAR_FUTURE_EPOCH
    # Exits must specify an epoch when they become valid; they are not valid before then
    assert get_current_epoch(state) >= exit.epoch
    # Verify the validator has been active long enough
    assert get_current_epoch(state) - validator.activation_epoch >= PERSISTENT_COMMITTEE_PERIOD
    # Verify signature
<<<<<<< HEAD
    domain = get_domain(state, DOMAIN_VOLUNTARY_EXIT, exit.epoch)
    assert bls_verify(validator.pubkey, signed_root(exit), exit.signature, domain)
=======
    assert bls_verify(
        pubkey=validator.pubkey,
        message_hash=signing_root(exit),
        signature=exit.signature,
        domain=get_domain(state.fork, exit.epoch, DOMAIN_VOLUNTARY_EXIT)
    )
>>>>>>> 1c86c87d
    # Initiate exit
    initiate_validator_exit(state, exit.validator_index)
```

##### Transfers

Note: Transfers are a temporary functionality for phases 0 and 1, to be removed in phase 2.

Verify that `len(block.body.transfers) <= MAX_TRANSFERS` and that all transfers are distinct.

For each `transfer` in `block.body.transfers`, run the following function:

```python
def process_transfer(state: BeaconState, transfer: Transfer) -> None:
    """
    Process ``Transfer`` operation.
    Note that this function mutates ``state``.
    """
    # Verify the amount and fee aren't individually too big (for anti-overflow purposes)
    assert get_balance(state, transfer.sender) >= max(transfer.amount, transfer.fee)
    # A transfer is valid in only one slot
    assert state.slot == transfer.slot
    # Only withdrawn or not-yet-deposited accounts can transfer
    assert (
        get_current_epoch(state) >= state.validator_registry[transfer.sender].withdrawable_epoch or
        state.validator_registry[transfer.sender].activation_epoch == FAR_FUTURE_EPOCH
    )
    # Verify that the pubkey is valid
    assert (
        state.validator_registry[transfer.sender].withdrawal_credentials ==
        BLS_WITHDRAWAL_PREFIX_BYTE + hash(transfer.pubkey)[1:]
    )
    # Verify that the signature is valid
<<<<<<< HEAD
    assert bls_verify(transfer.pubkey, signed_root(transfer), transfer.signature, get_domain(state, DOMAIN_TRANSFER))
=======
    assert bls_verify(
        pubkey=transfer.pubkey,
        message_hash=signing_root(transfer),
        signature=transfer.signature,
        domain=get_domain(state.fork, slot_to_epoch(transfer.slot), DOMAIN_TRANSFER)
    )
>>>>>>> 1c86c87d
    # Process the transfer
    decrease_balance(state, transfer.sender, transfer.amount + transfer.fee)
    increase_balance(state, transfer.recipient, transfer.amount)
    increase_balance(state, get_beacon_proposer_index(state), transfer.fee)
    # Verify balances are not dust
    assert not (0 < get_balance(state, transfer.sender) < MIN_DEPOSIT_AMOUNT)
    assert not (0 < get_balance(state, transfer.recipient) < MIN_DEPOSIT_AMOUNT)
```

#### State root verification

Verify the block's `state_root` by running the following function:

```python
def verify_block_state_root(state: BeaconState, block: BeaconBlock) -> None:
    assert block.state_root == hash_tree_root(state)
```<|MERGE_RESOLUTION|>--- conflicted
+++ resolved
@@ -911,7 +911,7 @@
     return state.latest_block_roots[slot % SLOTS_PER_HISTORICAL_ROOT]
 ```
 
-`get_block_root(_, s)` should always return `signed_root` of the block in the beacon chain at slot `s`, and `get_crosslink_committees_at_slot(_, s)` should not change unless the [validator](#dfn-validator) registry changes.
+`get_block_root(_, s)` should always return `signing_root` of the block in the beacon chain at slot `s`, and `get_crosslink_committees_at_slot(_, s)` should not change unless the [validator](#dfn-validator) registry changes.
 
 ### `get_state_root`
 
@@ -1102,11 +1102,7 @@
         custody_bit_0_indices=custody_bit_0_indices,
         custody_bit_1_indices=custody_bit_1_indices,
         data=attestation.data,
-<<<<<<< HEAD
-        signature=attestation.signature
-=======
-        aggregate_signature=attestation.aggregate_signature,
->>>>>>> 1c86c87d
+        signature=attestation.signature,
     )
 ```
 
@@ -1218,14 +1214,7 @@
 
 `bls_verify` is a function for verifying a BLS signature, defined in the [BLS Signature spec](../bls_signature.md#bls_verify).
 
-<<<<<<< HEAD
-    if pubkey not in validator_pubkeys:
-        # Verify the deposit signature (proof of possession)
-        if not bls_verify(pubkey, signed_root(deposit.data), deposit.data.signature, get_domain(state, DOMAIN_DEPOSIT)):
-            return
-=======
 ### `bls_verify_multiple`
->>>>>>> 1c86c87d
 
 `bls_verify_multiple` is a function for verifying a BLS signature constructed from multiple messages, defined in the [BLS Signature spec](../bls_signature.md#bls_verify_multiple).
 
@@ -1945,16 +1934,7 @@
     proposer = state.validator_registry[get_beacon_proposer_index(state)]
     assert not proposer.slashed
     # Verify proposer signature
-<<<<<<< HEAD
-    assert bls_verify(proposer.pubkey, signed_root(block), block.signature, get_domain(state, DOMAIN_BEACON_PROPOSER))
-=======
-    assert bls_verify(
-        pubkey=proposer.pubkey,
-        message_hash=signing_root(block),
-        signature=block.signature,
-        domain=get_domain(state.fork, get_current_epoch(state), DOMAIN_BEACON_BLOCK)
-    )
->>>>>>> 1c86c87d
+    assert bls_verify(proposer.pubkey, signing_root(block), block.signature, get_domain(state, DOMAIN_BEACON_PROPOSER))
 ```
 
 #### RANDAO
@@ -2004,17 +1984,9 @@
     assert is_slashable_validator(proposer, get_current_epoch(state))
     # Signatures are valid
     for header in (proposer_slashing.header_1, proposer_slashing.header_2):
-<<<<<<< HEAD
         domain = get_domain(state, DOMAIN_BEACON_PROPOSER, slot_to_epoch(header.slot))
-        assert bls_verify(proposer.pubkey, signed_root(header), header.signature, domain)
-=======
-        assert bls_verify(
-            pubkey=proposer.pubkey,
-            message_hash=signing_root(header),
-            signature=header.signature,
-            domain=get_domain(state.fork, slot_to_epoch(header.slot), DOMAIN_BEACON_BLOCK)
-        )
->>>>>>> 1c86c87d
+        assert bls_verify(proposer.pubkey, signing_root(header), header.signature, domain)
+
     slash_validator(state, proposer_slashing.proposer_index)
 ```
 
@@ -2148,18 +2120,8 @@
     amount = deposit.data.amount
 
     if pubkey not in validator_pubkeys:
-        # Verify the proof of possession
-        proof_is_valid = bls_verify(
-            pubkey=pubkey,
-            message_hash=signing_root(deposit.data),
-            signature=deposit.data.proof_of_possession,
-            domain=get_domain(
-                state.fork,
-                get_current_epoch(state),
-                DOMAIN_DEPOSIT,
-            )
-        )
-        if not proof_is_valid:
+        # Verify the deposit signature (proof of possession)
+        if not bls_verify(pubkey, signing_root(deposit.data), deposit.data.signature, get_domain(state, DOMAIN_DEPOSIT)):
             return
 
         # Add new validator
@@ -2206,17 +2168,8 @@
     # Verify the validator has been active long enough
     assert get_current_epoch(state) - validator.activation_epoch >= PERSISTENT_COMMITTEE_PERIOD
     # Verify signature
-<<<<<<< HEAD
     domain = get_domain(state, DOMAIN_VOLUNTARY_EXIT, exit.epoch)
-    assert bls_verify(validator.pubkey, signed_root(exit), exit.signature, domain)
-=======
-    assert bls_verify(
-        pubkey=validator.pubkey,
-        message_hash=signing_root(exit),
-        signature=exit.signature,
-        domain=get_domain(state.fork, exit.epoch, DOMAIN_VOLUNTARY_EXIT)
-    )
->>>>>>> 1c86c87d
+    assert bls_verify(validator.pubkey, signing_root(exit), exit.signature, domain)
     # Initiate exit
     initiate_validator_exit(state, exit.validator_index)
 ```
@@ -2250,16 +2203,7 @@
         BLS_WITHDRAWAL_PREFIX_BYTE + hash(transfer.pubkey)[1:]
     )
     # Verify that the signature is valid
-<<<<<<< HEAD
-    assert bls_verify(transfer.pubkey, signed_root(transfer), transfer.signature, get_domain(state, DOMAIN_TRANSFER))
-=======
-    assert bls_verify(
-        pubkey=transfer.pubkey,
-        message_hash=signing_root(transfer),
-        signature=transfer.signature,
-        domain=get_domain(state.fork, slot_to_epoch(transfer.slot), DOMAIN_TRANSFER)
-    )
->>>>>>> 1c86c87d
+    assert bls_verify(transfer.pubkey, signing_root(transfer), transfer.signature, get_domain(state, DOMAIN_TRANSFER))
     # Process the transfer
     decrease_balance(state, transfer.sender, transfer.amount + transfer.fee)
     increase_balance(state, transfer.recipient, transfer.amount)

--- conflicted
+++ resolved
@@ -36,15 +36,10 @@
                 - [`Deposit`](#deposit)
                 - [`DepositData`](#depositdata)
                 - [`DepositInput`](#depositinput)
-<<<<<<< HEAD
             - [Voluntary exits](#voluntary-exits)
                 - [`VoluntaryExit`](#voluntaryexit)
-=======
-            - [Exits](#exits)
-                - [`Exit`](#exit)
             - [Transfers](#transfers)
                 - [`Transfer`](#transfer)
->>>>>>> 83b67b60
         - [Beacon chain blocks](#beacon-chain-blocks)
             - [`BeaconBlock`](#beaconblock)
             - [`BeaconBlockBody`](#beaconblockbody)
@@ -233,20 +228,12 @@
 | - | - | :-: | :-: |
 | `SECONDS_PER_SLOT` | `6` | seconds | 6 seconds |
 | `MIN_ATTESTATION_INCLUSION_DELAY` | `2**2` (= 4) | slots | 24 seconds |
-<<<<<<< HEAD
 | `SLOTS_PER_EPOCH` | `2**6` (= 64) | slots | 6.4 minutes |
 | `MIN_SEED_LOOKAHEAD` | `2**0` (= 1) | epochs | 6.4 minutes |
 | `ACTIVATION_EXIT_DELAY` | `2**2` (= 4) | epochs | 25.6 minutes |
 | `EPOCHS_PER_ETH1_VOTING_PERIOD` | `2**4` (= 16) | epochs | ~1.7 hours |
 | `MIN_VALIDATOR_WITHDRAWAL_DELAY` | `2**8` (= 256) | epochs | ~27 hours |
-=======
-| `EPOCH_LENGTH` | `2**6` (= 64) | slots | 6.4 minutes |
-| `SEED_LOOKAHEAD` | `2**0` (= 1) | epochs | 6.4 minutes |
-| `ENTRY_EXIT_DELAY` | `2**2` (= 4) | epochs | 25.6 minutes |
-| `ETH1_DATA_VOTING_PERIOD` | `2**4` (= 16) | epochs | ~1.7 hours |
-| `MIN_VALIDATOR_WITHDRAWAL_EPOCHS` | `2**8` (= 256) | epochs | ~27 hours |
 | `MIN_EXIT_EPOCHS_BEFORE_TRANSFER` | `2**13` (= 8,192) | epochs | ~36 days |
->>>>>>> 83b67b60
 
 ### State list lengths
 
@@ -284,12 +271,8 @@
 | `MAX_ATTESTER_SLASHINGS` | `2**0` (= 1) |
 | `MAX_ATTESTATIONS` | `2**7` (= 128) |
 | `MAX_DEPOSITS` | `2**4` (= 16) |
-<<<<<<< HEAD
 | `MAX_VOLUNTARY_EXITS` | `2**4` (= 16) |
-=======
-| `MAX_EXITS` | `2**4` (= 16) |
 | `MAX_TRANSFERS` | `2**4` (= 16) |
->>>>>>> 83b67b60
 
 ### Signature domains
 
@@ -510,12 +493,8 @@
     'attester_slashings': [AttesterSlashing],
     'attestations': [Attestation],
     'deposits': [Deposit],
-<<<<<<< HEAD
     'voluntary_exits': [VoluntaryExit],
-=======
-    'exits': [Exit],
     'transfers': [Transfer],
->>>>>>> 83b67b60
 }
 ```
 
@@ -1954,11 +1933,7 @@
 * Any [active validator](#dfn-active-validator) `index` not in `previous_epoch_attester_indices`, loses `inactivity_penalty(state, index, epochs_since_finality)`.
 * Any [active validator](#dfn-active-validator) `index` not in `previous_epoch_boundary_attester_indices`, loses `inactivity_penalty(state, index, epochs_since_finality)`.
 * Any [active validator](#dfn-active-validator) `index` not in `previous_epoch_head_attester_indices`, loses `base_reward(state, index)`.
-<<<<<<< HEAD
-* Any [active_validator](#dfn-active-validator) `index` with `validator.slashed_epoch <= current_epoch`, loses `2 * inactivity_penalty(state, index, epochs_since_finality) + base_reward(state, index)`.
-=======
-* Any [active validator](#dfn-active-validator) `index` with `validator.penalized_epoch <= current_epoch`, loses `2 * inactivity_penalty(state, index, epochs_since_finality) + base_reward(state, index)`.
->>>>>>> 83b67b60
+* Any [active validator](#dfn-active-validator) `index` with `validator.slashed_epoch <= current_epoch`, loses `2 * inactivity_penalty(state, index, epochs_since_finality) + base_reward(state, index)`.
 * Any [validator](#dfn-validator) `index` in `previous_epoch_attester_indices` loses `base_reward(state, index) - base_reward(state, index) * MIN_ATTESTATION_INCLUSION_DELAY // inclusion_distance(state, index)`
 
 ##### Attestation inclusion

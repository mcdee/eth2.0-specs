--- conflicted
+++ resolved
@@ -108,16 +108,9 @@
 
 ### Misc
 
-<<<<<<< HEAD
-| Name | Value | Unit | Duration |
-| - | - | - | - | 
-| `MAX_SHARDS` | `2**10` (= 1024) | - | - |
-| `ONLINE_PERIOD` | `OnlineEpochs(2**3)` (= 8) | online epochs | ~51 min |
-=======
 | Name | Value |
 | - | - | 
 | `MAX_SHARDS` | `2**10` (= 1024) |
->>>>>>> 67c9c062
 | `LIGHT_CLIENT_COMMITTEE_SIZE` | `2**7` (= 128) |
 | `GASPRICE_ADJUSTMENT_COEFFICIENT` | `2**3` (= 8) | 
 
@@ -149,7 +142,6 @@
 | - | - | :-: | :-: |
 | `ONLINE_PERIOD` | `OnlineEpochs(2**3)` (= 8) | online epochs | ~51 mins |
 | `LIGHT_CLIENT_COMMITTEE_PERIOD` | `Epoch(2**8)` (= 256) | epochs | ~27 hours |
-<<<<<<< HEAD
 | `MAX_SHARD_BLOCK_SIZE` | `2**20` (= 1,048,576) | bytes | - |
 | `TARGET_SHARD_BLOCK_SIZE` | `2**18` (= 262,144) | bytes | - |
 | `SHARD_BLOCK_OFFSETS` | `[1, 2, 3, 5, 8, 13, 21, 34, 55, 89, 144, 233]` | list of slot offsets | - |
@@ -164,7 +156,6 @@
 | `BYTES_PER_CUSTODY_CHUNK` | `2**12` | bytes | |
 | `CUSTODY_RESPONSE_DEPTH` | `ceillog2(MAX_SHARD_BLOCK_SIZE // BYTES_PER_CUSTODY_CHUNK)` | - | - |
 | `NO_SIGNATURE` | `BLSSignature(b'\x00' * 96)` | | |
-=======
 
 ### Domain types
 
@@ -173,7 +164,6 @@
 | `DOMAIN_SHARD_PROPOSAL` | `DomainType('0x80000000')` | 
 | `DOMAIN_SHARD_COMMITTEE` | `DomainType('0x81000000')` | 
 | `DOMAIN_LIGHT_CLIENT` | `DomainType('0x82000000')` | 
->>>>>>> 67c9c062
 
 ## Updated containers
 

--- conflicted
+++ resolved
@@ -211,21 +211,9 @@
 Set `block.randao_reveal = epoch_signature` where `epoch_signature` is obtained from:
 
 ```python
-<<<<<<< HEAD
 def get_epoch_signature(state: BeaconState, block: BeaconBlock, privkey: int) -> BLSSignature:
-    domain = get_domain(state, DOMAIN_RANDAO, slot_to_epoch(block.slot))
-    return bls_sign(privkey, hash_tree_root(slot_to_epoch(block.slot)), domain)
-=======
-epoch_signature = bls_sign(
-    privkey=validator.privkey,  # privkey stored locally, not in state
-    message_hash=hash_tree_root(compute_epoch_of_slot(block.slot)),
-    domain=get_domain(
-        fork=fork,  # `fork` is the fork object at the slot `block.slot`
-        epoch=compute_epoch_of_slot(block.slot),
-        domain_type=DOMAIN_RANDAO,
-    )
-)
->>>>>>> e5ced03a
+    domain = get_domain(state, DOMAIN_RANDAO, compute_epoch_of_slot(block.slot))
+    return bls_sign(privkey, hash_tree_root(compute_epoch_of_slot(block.slot)), domain)
 ```
 
 ##### Eth1 Data
@@ -257,21 +245,9 @@
 Set `header.signature = block_signature` where `block_signature` is obtained from:
 
 ```python
-<<<<<<< HEAD
 def get_block_signature(state: BeaconState, header: BeaconBlockHeader, privkey: int) -> BLSSignature:
-    domain = get_domain(state, DOMAIN_BEACON_PROPOSER, slot_to_epoch(header.slot))
+    domain = get_domain(state, DOMAIN_BEACON_PROPOSER, compute_epoch_of_slot(header.slot))
     return bls_sign(privkey, signing_root(header), domain)
-=======
-block_signature = bls_sign(
-    privkey=validator.privkey,  # privkey store locally, not in state
-    message_hash=signing_root(block),
-    domain=get_domain(
-        fork=fork,  # `fork` is the fork object at the slot `block.slot`
-        epoch=compute_epoch_of_slot(block.slot),
-        domain_type=DOMAIN_BEACON_BLOCK,
-    )
-)
->>>>>>> e5ced03a
 ```
 
 #### Block body
@@ -363,26 +339,10 @@
 Set `attestation.signature = signed_attestation_data` where `signed_attestation_data` is obtained from:
 
 ```python
-<<<<<<< HEAD
 def get_signed_attestation_data(state: BeaconState, attestation: IndexedAttestation, privkey: int) -> BLSSignature:
     attestation_data_and_custody_bit = AttestationDataAndCustodyBit(
         data=attestation.data,
         custody_bit=0b0,
-=======
-attestation_data_and_custody_bit = AttestationDataAndCustodyBit(
-    data=attestation.data,
-    custody_bit=0b0,
-)
-attestation_message = hash_tree_root(attestation_data_and_custody_bit)
-
-signed_attestation_data = bls_sign(
-    privkey=validator.privkey,  # privkey stored locally, not in state
-    message_hash=attestation_message,
-    domain=get_domain(
-        fork=fork,  # `fork` is the fork object at the slot, `attestation_data.slot`
-        epoch=compute_epoch_of_slot(attestation_data.slot),
-        domain_type=DOMAIN_ATTESTATION,
->>>>>>> e5ced03a
     )
 
     domain = get_domain(state, DOMAIN_ATTESTATION, attestation.data.target.epoch)

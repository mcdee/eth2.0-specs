--- conflicted
+++ resolved
@@ -62,15 +62,11 @@
                 if spec.fork == PHASE1:
                     # TODO: instead of upgrading a test phase0 genesis state we can also write a phase1 state helper.
                     # Decide based on performance/consistency results later.
-<<<<<<< HEAD
-                    state = phases["phase1"].upgrade_to_phase1(state)
+                    state = phases[PHASE1].upgrade_to_phase1(state)
                     # Shard state slot must lag behind BeaconState slot by at least 1
                     # Will handle this more elegantly with fork mechanics
                     spec.process_slots(state, state.slot + 1)
-=======
-                    state = phases[PHASE1].upgrade_to_phase1(state)
-
->>>>>>> 00a0fc83
+
                 kw['state'] = state
             except KeyError:
                 raise TypeError('Spec decorator must come within state decorator to inject spec into state.')

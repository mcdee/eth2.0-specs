--- conflicted
+++ resolved
@@ -4,15 +4,10 @@
 from gen_from_tests.gen import generate_from_tests
 from importlib import reload, import_module
 from eth2spec.config import config_util
-<<<<<<< HEAD
 from eth2spec.phase0 import spec as spec_phase0
 from eth2spec.phase1 import spec as spec_phase1
 from eth2spec.test.context import PHASE0, PHASE1
-=======
-from eth2spec.test.context import PHASE0
 from eth2spec.utils import bls
-
->>>>>>> 3a21fc1f
 
 
 def create_provider(fork_name: str, handler_name: str, tests_src_mod_name: str, config_name: str) -> gen_typing.TestProvider:

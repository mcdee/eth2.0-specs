--- conflicted
+++ resolved
@@ -237,17 +237,11 @@
     return functions, custom_types, constants, ssz_objects, inserts
 
 
-<<<<<<< HEAD
 def build_phase0_spec(phase0_sourcefile: str, fork_choice_sourcefile: str, outfile: str=None) -> Optional[str]:
     phase0_spec = get_spec(phase0_sourcefile)
     fork_choice_spec = get_spec(fork_choice_sourcefile)
     spec_objects = combine_spec_objects(phase0_spec, fork_choice_spec)
-    spec = objects_to_spec(*spec_objects, PHASE0_IMPORTS, NEW_TYPES, BYTE_TYPES)
-=======
-def build_phase0_spec(sourcefile: str, outfile: str=None) -> Optional[str]:
-    functions, custom_types, constants, ssz_objects, inserts = get_spec(sourcefile)
-    spec = objects_to_spec(functions, custom_types, constants, ssz_objects, inserts, PHASE0_IMPORTS)
->>>>>>> 145e54b3
+    spec = objects_to_spec(*spec_objects, PHASE0_IMPORTS)
     if outfile is not None:
         with open(outfile, 'w') as out:
             out.write(spec)

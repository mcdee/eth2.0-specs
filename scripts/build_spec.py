--- conflicted
+++ resolved
@@ -15,7 +15,6 @@
     Any,
     Callable,
     Dict,
-    List,
     Set,
     Tuple,
 )
@@ -25,13 +24,8 @@
     signing_root,
 )
 from eth2spec.utils.ssz.ssz_typing import (
-    # unused: uint8, uint16, uint32, uint128, uint256,
-<<<<<<< HEAD
-    Bit, Container, List, Vector, Bytes, BytesN, uint64
-=======
-    uint64, Container, Vector,
+    Bit, Container, List, Vector, Bytes, BytesN, uint64,
     Bytes4, Bytes32, Bytes48, Bytes96,
->>>>>>> 6df75ec3
 )
 from eth2spec.utils.bls import (
     bls_aggregate_pubkeys,
@@ -46,7 +40,6 @@
     Any,
     Callable,
     Dict,
-    List,
     Optional,
     Set,
     Tuple,
@@ -59,8 +52,7 @@
     is_empty,
 )
 from eth2spec.utils.ssz.ssz_typing import (
-    # unused: uint8, uint16, uint32, uint128, uint256,
-    uint64, Container, Vector,
+    uint64, Container, Vector, List,
     Bytes4, Bytes32, Bytes48, Bytes96,
 )
 from eth2spec.utils.bls import (
